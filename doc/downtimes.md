--- conflicted
+++ resolved
@@ -1,24 +1,10 @@
 # Icinga2 - Downtimes
 
 
-<<<<<<< HEAD
-<<<<<<< Updated upstream
-## add
-    add_downtime()
-
-## list
-    downtimes()
-=======
 ## <a name="add-downtime"></a>add a downtime
     add_downtime( params )
 
 ### Example
-=======
-## Add a downtime
-    add_downtime( params )
-
-**example**
->>>>>>> 2e1446a7
 
     param = {
       name: 'test',
@@ -32,17 +18,8 @@
     @icinga.add_downtime( param )
 
 
-<<<<<<< HEAD
 ## <a name="list-downtimes"></a>list all downtimes
     downtimes
 
 ### Example
-    @icinga.downtimes
->>>>>>> Stashed changes
-=======
-## List all downtimes
-    downtimes
-
-**example**
-    @icinga.downtimes
->>>>>>> 2e1446a7
+    @icinga.downtimes