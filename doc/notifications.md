# Icinga2 - Notifications


<<<<<<< HEAD
<<<<<<< Updated upstream
## -
=======
## enable host notifications
>>>>>>> 2e1446a7
    enable_host_notification( host )

**example**
    @icinga.enable_host_notification('icinga')

## disable host notifications
    disable_host_notification( host )

**example**
    @icinga.disable_host_notification('icinga')

## enable service notifications
    enable_service_notification( host )

**example**
    @icinga.enable_service_notification('icinga')

## disable service notifications
    disable_service_notification( host )

**example**
    @icinga.disable_service_notification('icinga')

## enable hostgroup notifications
    enable_hostgroup_notification( params )

**example**
    @icinga.enable_hostgroup_notification(host: 'icinga2', host_group: 'linux-servers')

## disable hostgroup notifications
    disable_hostgroup_notification( params )

**example**
    @icinga.disable_hostgroup_notification(host: 'icinga2', host_group: 'linux-servers')

## all notifications
    notifications

<<<<<<< HEAD
## -
    disable_hostgroup_notification( group )
=======
## <a name="enable-host-notification"></a>enable host notifications
    enable_host_notification( host )

### Example
    @icinga.enable_host_notification('icinga')


## <a name="disable-host-notification"></a>disable host notifications
    disable_host_notification( host )

### Example
    @icinga.disable_host_notification('icinga')


## <a name="enable-service-notification"></a>enable service notifications
    enable_service_notification( host )

### Example
    @icinga.enable_service_notification('icinga')


## <a name="disable-service-notification"></a>disable service notifications
    disable_service_notification( host )

### Example
    @icinga.disable_service_notification('icinga')


## <a name="enable-hostgroup-notification"></a>enable hostgroup notifications
    enable_hostgroup_notification( params )

### Example
    @icinga.enable_hostgroup_notification(host: 'icinga2', host_group: 'linux-servers')


## <a name="disable-hostgroup-notification"></a>disable hostgroup notifications
    disable_hostgroup_notification( params )

### Example
    @icinga.disable_hostgroup_notification(host: 'icinga2', host_group: 'linux-servers')


## <a name="list-notifications"></a>list all notifications
    notifications

### Example
    @icinga.notifications
>>>>>>> Stashed changes
=======
**example**
    @icinga.notifications
>>>>>>> 2e1446a7


<<<<<<< HEAD
<<<<<<< Updated upstream
## -
=======
## **protected** function for host notifications
>>>>>>> 2e1446a7
    host_notification( params = {} )

## **protected** function for hostgroup notifications
    hostgroup_notification( params = {} )

<<<<<<< HEAD
## -
=======
## (protected) function for host notifications
    host_notification( params = {} )

## (protected) function for hostgroup notifications
    hostgroup_notification( params = {} )

## (protected) function for service notifications
>>>>>>> Stashed changes
=======
## **protected** function for service notifications
>>>>>>> 2e1446a7
    service_notification( params = {} )<|MERGE_RESOLUTION|>--- conflicted
+++ resolved
@@ -1,54 +1,6 @@
 # Icinga2 - Notifications
 
 
-<<<<<<< HEAD
-<<<<<<< Updated upstream
-## -
-=======
-## enable host notifications
->>>>>>> 2e1446a7
-    enable_host_notification( host )
-
-**example**
-    @icinga.enable_host_notification('icinga')
-
-## disable host notifications
-    disable_host_notification( host )
-
-**example**
-    @icinga.disable_host_notification('icinga')
-
-## enable service notifications
-    enable_service_notification( host )
-
-**example**
-    @icinga.enable_service_notification('icinga')
-
-## disable service notifications
-    disable_service_notification( host )
-
-**example**
-    @icinga.disable_service_notification('icinga')
-
-## enable hostgroup notifications
-    enable_hostgroup_notification( params )
-
-**example**
-    @icinga.enable_hostgroup_notification(host: 'icinga2', host_group: 'linux-servers')
-
-## disable hostgroup notifications
-    disable_hostgroup_notification( params )
-
-**example**
-    @icinga.disable_hostgroup_notification(host: 'icinga2', host_group: 'linux-servers')
-
-## all notifications
-    notifications
-
-<<<<<<< HEAD
-## -
-    disable_hostgroup_notification( group )
-=======
 ## <a name="enable-host-notification"></a>enable host notifications
     enable_host_notification( host )
 
@@ -96,27 +48,8 @@
 
 ### Example
     @icinga.notifications
->>>>>>> Stashed changes
-=======
-**example**
-    @icinga.notifications
->>>>>>> 2e1446a7
 
 
-<<<<<<< HEAD
-<<<<<<< Updated upstream
-## -
-=======
-## **protected** function for host notifications
->>>>>>> 2e1446a7
-    host_notification( params = {} )
-
-## **protected** function for hostgroup notifications
-    hostgroup_notification( params = {} )
-
-<<<<<<< HEAD
-## -
-=======
 ## (protected) function for host notifications
     host_notification( params = {} )
 
@@ -124,8 +57,4 @@
     hostgroup_notification( params = {} )
 
 ## (protected) function for service notifications
->>>>>>> Stashed changes
-=======
-## **protected** function for service notifications
->>>>>>> 2e1446a7
     service_notification( params = {} )