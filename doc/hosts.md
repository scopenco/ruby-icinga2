--- conflicted
+++ resolved
@@ -1,32 +1,5 @@
 # Icinga2 - Hosts
 
-<<<<<<< HEAD
-<<<<<<< Updated upstream
-## add
-    vars = {
-      'aws' => false
-=======
-## add a host
-    add_host( params )
-
-**example**
-    param = {
-      host: 'foo',
-      fqdn: 'foo.bar.com',
-      display_name: 'test node',
-      max_check_attempts: 5,
-      notes: 'test node'
->>>>>>> 2e1446a7
-    }
-    @icinga.add_host(param)
-
-
-## delete a host
-    delete_host( params )
-
-<<<<<<< HEAD
-    addHost( 'foo-bar.lan', vars )
-=======
 ## <a name="add-host"></a>add a host
     add_host( params )
 
@@ -46,111 +19,10 @@
 
 ### Example
     @icinga.delete_host(host: 'foo')
->>>>>>> Stashed changes
-=======
-**example**
-    @icinga.delete_host(host: 'foo')
->>>>>>> 2e1446a7
 
 
 ## <a name="list-hosts"></a>list hosts
 
-<<<<<<< HEAD
-<<<<<<< Updated upstream
-### named
-    hosts( 'foo-bar.lan' )
-=======
-### list a named host
-    hosts( params )
-
-**example**
-    @icinga.host(host: 'icinga2')
-
-### list all hosts
-    hosts
-
-**example**
-    @icinga.hosts
-
-
-## returns true if the host exists
-    exists_host?( host_name )
-
-**example**
-    @icinga.exists_host?('icinga2')
-
-
-## get host objects
-    host_objects( params )
-
-**example**
-    @icinga.host_objects(attrs: ['name', 'state'])
-
-
-## returns adjusted hosts state
-    hosts_adjusted
-
-**example**
-    @icinga.cib_data
-    @icinga.host_objects
-    warning, critical, unknown = @icinga.hosts_adjusted
-
-
-## count of hosts with problems
-    count_hosts_with_problems
-
-**example**
-    @icinga.count_hosts_with_problems
-
-
-## a hash of hosts with problems
-    list_hosts_with_problems( max_items )
-
-**example**
-    @icinga.list_hosts_with_problems
-    @icinga.list_hosts_with_problems( 10 )
-
-
-## a counter of all hosts
-    hosts_all
-
-**example**
-    @icinga.host_objects
-    @icinga.hosts_all
-
-
-## a counter of all hosts with problems (down, warning, unknown state)
-    hosts_problems
-
-**example**
-    @icinga.host_objects
-    @icinga.hosts_problems
-
-
-## a counter of hosts with critical state
-    hosts_down
-
-**example**
-    @icinga.host_objects
-    @icinga.hosts_down
-
-
-## a counter of hosts with warning state
-    hosts_critical
-
-**example**
-    @icinga.host_objects
-    @icinga.hosts_critical
-
->>>>>>> 2e1446a7
-
-## a counter of hosts with unknown state
-    hosts_unknown
-
-<<<<<<< HEAD
-## check
-    existsHost()
-=======
 ### list a named host
     hosts( params )
 
@@ -240,39 +112,12 @@
 ### Example
     @icinga.host_objects
     @icinga.hosts_unknown
->>>>>>> Stashed changes
-=======
-**example**
-    @icinga.host_objects
-    @icinga.hosts_unknown
->>>>>>> 2e1446a7
 
 
-<<<<<<< HEAD
-<<<<<<< Updated upstream
-##
-    host_problems
-=======
-## calculate a host severity
-    host_severity( params )
->>>>>>> 2e1446a7
-
-private function!
-original code are from Icinga Web 2: ./modules/monitoring/library/Monitoring/Backend/Ido/Query/ServicestatusQuery.php
-
-<<<<<<< HEAD
-##
-    host_severity
-=======
 ## <a name="host-severity"></a>(protected) calculate a host severity
     host_severity( params )
 
 original code are from [Icinga Web2](/modules/monitoring/library/Monitoring/Backend/Ido/Query/ServicestatusQuery.php)
 
 ### Example
-    host_severity( {'attrs' => { 'state' => 0.0, 'acknowledgement' => 0.0, 'downtime_depth' => 0.0 } } )
->>>>>>> Stashed changes
-=======
-**example**
-    host_severity( {'attrs' => { 'state' => 0.0, 'acknowledgement' => 0.0, 'downtime_depth' => 0.0 } } )
->>>>>>> 2e1446a7
+    host_severity( {'attrs' => { 'state' => 0.0, 'acknowledgement' => 0.0, 'downtime_depth' => 0.0 } } )