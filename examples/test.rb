#!/usr/bin/env ruby
# frozen_string_literal: true
#
# 23.01.2017 - Bodo Schulz
#
#
# v0.9.2

# -----------------------------------------------------------------------------

require_relative '../lib/icinga2'

# -----------------------------------------------------------------------------

icinga_host          = ENV.fetch( 'ICINGA_HOST'             , 'icinga2' )
icinga_api_port      = ENV.fetch( 'ICINGA_API_PORT'         , 5665 )
icinga_api_user      = ENV.fetch( 'ICINGA_API_USER'         , 'admin' )
icinga_api_pass      = ENV.fetch( 'ICINGA_API_PASSWORD'     , nil )
icinga_api_pki_path  = ENV.fetch( 'ICINGA_API_PKI_PATH'     , '/etc/icinga2' )
icinga_api_node_name = ENV.fetch( 'ICINGA_API_NODE_NAME'    , nil )
icinga_cluster       = ENV.fetch( 'ICINGA_CLUSTER'          , false )
icinga_satellite     = ENV.fetch( 'ICINGA_CLUSTER_SATELLITE', nil )


# convert string to bool
icinga_cluster   = icinga_cluster.to_s.eql?('true') ? true : false

config = {
  icinga: {
    host: icinga_host,
    api: {
      port: icinga_api_port,
      user: icinga_api_user,
      password: icinga_api_pass,
      pki_path: icinga_api_pki_path,
      node_name: icinga_api_node_name
    },
    cluster: icinga_cluster,
    satellite: icinga_satellite
  }
}

# ---------------------------------------------------------------------------------------

i = Icinga2::Client.new( config )

unless( i.nil? )

  # run tests ...
  #
  #

<<<<<<< HEAD
  puts ''
  puts ' ============================================================= '
  puts '= icinga2 available'
  puts i.available?
  puts ''
  puts '= icinga2 status'
  puts i.status_data
  puts ''
=======
  begin
    puts ''
    puts ' ============================================================= '
    puts '= icinga2 status'
    puts i.status_data
    puts ''

    puts '= icinga2 application data'
    puts i.application_data
    puts ''
    puts '= CIB'
    puts i.cib_data
    puts ''
    puts '= API Listener'
    puts i.api_listener
    puts ''

    v, r = i.version.values
    l, e = i.average_statistics.values
    puts format( '= version: %s, revision %s', v, r )
    puts format( '= avg_latency: %s, avg_execution_time %s', l, e )
    puts format( '= start time: %s', i.start_time )
    puts format( '= uptime: %s', i.uptime )
    puts ''
>>>>>>> feature/reduce-double-code


<<<<<<< HEAD

<<<<<<< HEAD
  puts ''
  puts ' ------------------------------------------------------------- '
  puts ''
  puts ' ==> HOSTS'
  puts ''

  i.cib_data
  i.host_objects

  p, a = i.hosts_adjusted

  puts format( '= host handled problems : %s', p )
  puts format( '= host down adjusted    : %s', a )

  puts '= host objects'

  all, down, critical, unknown = i.host_problems.values

  puts format( '= count of all hosts : %d', i.hosts_all )
  puts format( '= hosts with problems: %s', i.list_hosts_with_problems )
  puts format( '= hosts are down     : %d', down )
  puts format( '= hosts are critical : %d', critical )
  puts format( '= hosts are unknown  : %d', unknown )
  puts format( '= count hosts w. problems: %d', i.count_hosts_with_problems )

  ['icinga2', 'bp-foo'].each do |h|
    puts format( '= check if Host \'%s\' exists', h )
    puts i.exists_host?( h ) ? 'true' : 'false'
  end

  puts ''
  puts '= Problem Hosts'
  puts i.list_hosts_with_problems
  puts ''

  ['icinga2', 'bp-foo'].each do |h|
    puts format('= list named Hosts \'%s\'', h )
    puts i.hosts( host: h )
  end

  puts ''
  puts '= list all Hosts'
  puts i.hosts
  puts ''
  puts ' = delete Host'
  puts i.delete_host( host: 'foo' )
  puts ''
  puts ' = add Host'
  puts i.add_host(
     host: 'foo',
     fqdn: 'foo.bar.com',
     display_name: 'test node',
     max_check_attempts: 5,
     notes: 'test node'
  )
  puts ''
  puts ' ------------------------------------------------------------- '
  puts ''

  puts ' ------------------------------------------------------------- '
  puts ''
  puts ' ==> HOSTGROUPS'
  puts ''
  puts '= check if Hostgroup \'linux-servers\' exists'
  puts i.exists_hostgroup?( 'linux-servers' ) ? 'true' : 'false'
  puts ''
  puts '= list named Hostgroup \'linux-servers\''
  puts i.hostgroups( host_group: 'linux-servers' )
  puts '= list named Hostgroup \'foo\''
  puts i.hostgroups( host_group: 'foo' )
  puts ''
  puts '= list all Hostgroups'
  puts i.hostgroups
  puts ''
  puts '= add hostgroup \'foo\''
  puts i.add_hostgroup( host_group: 'foo', display_name: 'FOO' )
  puts ''
  puts '= delete Hostgroup \'foo\''
  puts i.delete_hostgroup( host_group: 'foo' )
  puts ''
  puts ' ------------------------------------------------------------- '
  puts ''

  puts ''
  puts ' ------------------------------------------------------------- '
  puts ''
  puts ' ==> SERVICES'
  puts ''
  i.cib_data
  i.service_objects

  all, warning, critical, unknown, pending, in_downtime, acknowledged = i.service_problems.values
  puts format( '= count of all services: %d', i.services_all )
  puts format( '= services warning: %d', warning)
  puts format( '= services critical: %d', critical)
  puts format( '= services unknown: %d', unknown)
  puts format( '= services in downtime: %d', in_downtime)
  puts format( '= services acknowledged: %d', acknowledged)

  puts ''
  all, warning, critical, unknown = i.service_problems_handled.values
  puts format( '= services handled warning problems: %d', warning)
  puts format( '= services handled critical problems: %d', critical)
  puts format( '= services handled unknown problems: %d', unknown)
  puts ''
  warning, critical, unknown = i.services_adjusted.values
  puts format( '= services adjusted warning: %d',  warning)
  puts format( '= services adjusted critical: %d', critical)
  puts format( '= services adjusted unknown: %d',  unknown)

  puts ''
  puts '= check if service \'users\' on host \'icinga2\' exists'
  puts i.exists_service?( host: 'icinga2', service: 'users' )  ? 'true' : 'false'
  puts ''
  puts '= get service Objects'
  puts i.service_objects
  puts ''
  puts '= Services with problems'
  puts i.count_services_with_problems
  puts ''
  puts '= Problem Services'
  a,b = i.list_services_with_problems
  puts a
  puts b
  puts ''
  puts i.list_services_with_problems(10)
  puts ''
  puts '= list named Service \'ping4\' from Host \'icinga2\''
  puts i.services( host: 'icinga2', service: 'ping4' )
  puts ''
  puts '= list all Services'
  puts i.services
  puts ''
  puts '= add Service'
  puts i.add_services(
    host: 'icinga2',
    service_name: 'new_http',
    vars: {
      attrs: {
        check_command: 'http',
        check_interval: 10,
        retry_interval: 30,
        vars: {
          http_address: '127.0.0.1',
          http_url: '/access/index',
          http_port: 80
        }
      }
    }
  )
  puts ''
  puts '= list new named Service \'new_http\' from Host \'icinga2\''
  puts i.services( host: 'icinga2', service: 'new_http' )
  puts ''
  puts '= modify named Service \'new_http\' from Host \'icinga2\''
  puts JSON.pretty_generate  i.modify_service(
    service_name: 'new_http',
    vars: {
      attrs: {
        check_interval: 60,
        retry_interval: 10,
        vars: {
          http_url: '/access/login'     ,
          http_address: '10.41.80.63'
        }
      }
    }
  )
  puts ''
  puts '= list modified named Service \'new_http\' from Host \'icinga2\''
  puts  JSON.pretty_generate i.services( host: 'icinga2', service: 'new_http' )
  puts ''
  puts '= delete named Service \'new_http\' from Host \'icinga2\''
  puts i.delete_service(
    host: 'icinga2',
    service_name: 'new_http',
    cascade: true
  )
  puts ''
  puts ' ------------------------------------------------------------- '
  puts ''

  puts ''
  puts ' ------------------------------------------------------------- '
  puts ''
  puts ' ==> SERVICEGROUPS'
  puts ''
  puts 'check if Servicegroup \'disk\' exists'
  puts i.exists_servicegroup?( 'disk' ) ? 'true' : 'false'
  puts 'check if Servicegroup \'foo\' exists'
  puts i.exists_servicegroup?( 'foo' ) ? 'true' : 'false'
  puts ''
  puts 'list named Servicegroup \'foo\''
  puts i.servicegroups( service_group: 'foo' )
  puts 'list named Servicegroup \'disk\''
  puts i.servicegroups( service_group: 'disk' )
  puts ''
  puts 'list all Servicegroup'
  puts i.servicegroups
  puts ''
  puts 'add Servicegroup \'foo\''
  puts i.add_servicegroup( service_group: 'foo', display_name: 'FOO' )
  puts ''
  puts 'delete Servicegroup \'foo\''
  puts i.delete_servicegroup( service_group: 'foo' )
  puts ''
  puts ' ------------------------------------------------------------- '
  puts ''

  puts ''
  puts ' ------------------------------------------------------------- '
  puts ''
  puts ' ==> USERS'
  puts ''
  puts 'check if User \'icingaadmin\' exists'
  puts i.exists_user?( 'icingaadmin' ) ? 'true' : 'false'
  puts ''
  puts 'list named User \'icingaadmin\''
  puts i.users( user_name: 'icingaadmin' )
  puts ''
  puts 'list all User'
  puts i.users
  puts ''
  puts 'add User \'foo\''
  puts i.add_user( user_name: 'foo', display_name: 'FOO', email: 'foo@bar.com', pager: '0000', groups: ['icingaadmins'] )
  puts ''
  puts 'delete User \'foo\''
  puts i.delete_user( user_name: 'foo' )
  puts ''
  puts ' ------------------------------------------------------------- '
  puts ''
  puts ''
  puts ' ------------------------------------------------------------- '
  puts ''
  puts ' ==> USERGROUPS'
  puts ''
  puts 'check if Usergroup \'icingaadmins\' exists'
  puts i.exists_usergroup?( 'icingaadmins' ) ? 'true' : 'false'
  puts ''
  puts 'list named Usergroup \'icingaadmins\''
  puts i.usergroups( user_group: 'icingaadmins' )
  puts ''
  puts 'list all Usergroup'
  puts i.usergroups
  puts ''
  puts 'add Usergroup \'foo\''
  puts i.add_usergroup( user_group: 'foo', display_name: 'FOO' )
  puts ''
  puts 'delete Usergroup \'foo\''
  puts i.delete_usergroup( user_group: 'foo' )
  puts ''
  puts ''
  puts ' ------------------------------------------------------------- '
  puts ''

  puts ''
  puts ' ------------------------------------------------------------- '
  puts ''
  puts ' ==> DOWNTIMES'
  puts ''
  puts 'add Downtime \'test\''
  puts i.add_downtime( name: 'test', type: 'service', host: 'foo', comment: 'test downtime', author: 'icingaadmin', start_time: Time.now.to_i, end_time: Time.now.to_i + 20 )
  puts ''
  puts 'list all Downtimes'
  puts i.downtimes
  puts ''
  puts ' ------------------------------------------------------------- '
  puts ''

  puts ''
  puts ' ------------------------------------------------------------- '
  puts ''
  puts ' ==> NOTIFICATIONS'
  puts ''
  puts 'list all Notifications'
  puts i.notifications
  puts ''
  puts 'enable Notifications for host'
  puts i.enable_host_notification( 'icinga2' )
  puts ''
  puts 'disable Notifications for host'
  puts i.disable_host_notification( 'icinga2' )
  puts ''
  puts 'enable Notifications for host and services'
  puts i.enable_service_notification('icinga2')
  puts ''
  puts 'disable Notifications for host and services'
  puts i.disable_service_notification( 'icinga2' )
  puts ''
  puts 'enable Notifications for hostgroup'
  puts i.enable_hostgroup_notification( host: 'icinga2', host_group: 'linux-servers')
  puts ''
  puts 'disable Notifications for hostgroup'
  puts i.disable_hostgroup_notification( host: 'icinga2', host_group: 'linux-servers')
  puts ''
  puts ''
  puts ' ------------------------------------------------------------- '
  puts ''

  puts ''
  puts ' ------------------------------------------------------------- '
  puts ''
  puts ' ==> WORK QUEUE STATISTICS'
  puts ''
  puts 'work queue statistics'
  puts i.work_queue_statistics
  puts ''
  puts ' ------------------------------------------------------------- '
  puts ''
=======
#   puts ''
#   puts ' ------------------------------------------------------------- '
#   puts ''
#   puts ' ==> SERVICES'
#   puts ''
#   i.service_objects
#
#   warning, critical, unknown = i.services_adjusted
#
#   puts format( '= count of all services: %d', i.services_all )
#   puts format( '= services critical: %d', i.services_critical)
#   puts format( '= services warning: %d', i.services_warning)
#   puts format( '= services unknown: %d', i.services_unknown)
#   puts ''
#   puts format( '= services handled warning problems: %d', i.services_handled_critical)
#   puts format( '= services handled critical problems: %d', i.services_handled_critical)
#   puts format( '= services handled unknown problems: %d', i.services_handled_unknown)
#   puts ''
#   puts format( '= services adjusted warning: %d',  warning)
#   puts format( '= services adjusted critical: %d', critical)
#   puts format( '= services adjusted unknown: %d',  unknown)
#   puts ''
#   puts '= check if service \'users\' on host \'icinga2\' exists'
#   puts i.exists_service?( host: 'icinga2', service: 'users' )  ? 'true' : 'false'
#   puts ''
#   puts '= get service Objects'
#   puts i.service_objects
#   puts ''
#   puts '= Services with problems'
#   puts i.count_services_with_problems
#   puts ''
#   puts '= Problem Services'
#   a,b = i.list_services_with_problems
#   puts a
#   puts b
#   puts ''
#   puts i.list_services_with_problems(10)
#   puts ''
#   puts '= list named Service \'ping4\' from Host \'icinga2\''
#   puts i.services( host: 'icinga2', service: 'ping4' )
#   puts ''
#   puts '= list all Services'
#   puts i.services
#   puts ''
#   puts ' ------------------------------------------------------------- '
#   puts ''
#
#   puts ''
#   puts ' ------------------------------------------------------------- '
#   puts ''
#   puts ' ==> SERVICEGROUPS'
#   puts ''
#   puts 'check if Servicegroup \'disk\' exists'
#   puts i.exists_servicegroup?( 'disk' ) ? 'true' : 'false'
#   puts 'check if Servicegroup \'foo\' exists'
#   puts i.exists_servicegroup?( 'foo' ) ? 'true' : 'false'
#   puts ''
#   puts 'list named Servicegroup \'foo\''
#   puts i.servicegroups( service_group: 'foo' )
#   puts 'list named Servicegroup \'disk\''
#   puts i.servicegroups( service_group: 'disk' )
#   puts ''
#   puts 'list all Servicegroup'
#   puts i.servicegroups
#   puts ''
#   puts 'add Servicegroup \'foo\''
#   puts i.add_servicegroup( service_group: 'foo', display_name: 'FOO' )
#   puts ''
#   puts 'delete Servicegroup \'foo\''
#   puts i.delete_servicegroup( service_group: 'foo' )
#   puts ''
#   puts ' ------------------------------------------------------------- '
#   puts ''
#
#   puts ''
#   puts ' ------------------------------------------------------------- '
#   puts ''
#   puts ' ==> USERS'
#   puts ''
#   puts 'check if User \'icingaadmin\' exists'
#   puts i.exists_user?( 'icingaadmin' ) ? 'true' : 'false'
#   puts ''
#   puts 'list named User \'icingaadmin\''
#   puts i.users( user_name: 'icingaadmin' )
#   puts ''
#   puts 'list all User'
#   puts i.users
#   puts ''
#   puts 'add User \'foo\''
#   puts i.add_user( user_name: 'foo', display_name: 'FOO', email: 'foo@bar.com', pager: '0000', groups: ['icingaadmins'] )
#   puts ''
#   puts 'delete User \'foo\''
#   puts i.delete_user( user_name: 'foo' )
#   puts ''
#   puts ' ------------------------------------------------------------- '
#   puts ''
#   puts ''
#   puts ' ------------------------------------------------------------- '
#   puts ''
#   puts ' ==> USERGROUPS'
#   puts ''
#   puts 'check if Usergroup \'icingaadmins\' exists'
#   puts i.exists_usergroup?( 'icingaadmins' ) ? 'true' : 'false'
#   puts ''
#   puts 'list named Usergroup \'icingaadmins\''
#   puts i.usergroups( user_group: 'icingaadmins' )
#   puts ''
#   puts 'list all Usergroup'
#   puts i.usergroups
#   puts ''
#   puts 'add Usergroup \'foo\''
#   puts i.add_usergroup( user_group: 'foo', display_name: 'FOO' )
#   puts ''
#   puts 'delete Usergroup \'foo\''
#   puts i.delete_usergroup( user_group: 'foo' )
#   puts ''
#   puts ''
#   puts ' ------------------------------------------------------------- '
#   puts ''
#
#   puts ''
#   puts ' ------------------------------------------------------------- '
#   puts ''
#   puts ' ==> DOWNTIMES'
#   puts ''
#   puts 'add Downtime \'test\''
#   puts i.add_downtime( name: 'test', type: 'service', host: 'foo', comment: 'test downtime', author: 'icingaadmin', start_time: Time.now.to_i, end_time: Time.now.to_i + 20 )
#   puts ''
#   puts 'list all Downtimes'
#   puts i.downtimes
#   puts ''
#   puts ' ------------------------------------------------------------- '
#   puts ''
#
#   puts ''
#   puts ' ------------------------------------------------------------- '
#   puts ''
#   puts ' ==> NOTIFICATIONS'
#   puts ''
#   puts 'list all Notifications'
#   puts i.notifications
#   puts ''
#   puts 'enable Notifications for host'
#   puts i.enable_host_notification( 'icinga2' )
#   puts ''
#   puts 'disable Notifications for host'
#   puts i.disable_host_notification( 'icinga2' )
#   puts ''
#   puts 'enable Notifications for host and services'
#   puts i.enable_service_notification('icinga2')
#   puts ''
#   puts 'disable Notifications for host and services'
#   puts i.disable_service_notification( 'icinga2' )
#   puts ''
#   puts 'enable Notifications for hostgroup'
#   puts i.enable_hostgroup_notification( host: 'icinga2', host_group: 'linux-servers')
#   puts ''
#   puts 'disable Notifications for hostgroup'
#   puts i.disable_hostgroup_notification( host: 'icinga2', host_group: 'linux-servers')
#   puts ''
#   puts ''
#   puts ' ------------------------------------------------------------- '
#   puts ''
#
#   puts ''
#   puts ' ------------------------------------------------------------- '
#   puts ''
#   puts ' ==> WORK QUEUE STATISTICS'
#   puts ''
#   puts 'work queue statistics'
#   puts i.work_queue_statistics
#   puts ''
#   puts ' ------------------------------------------------------------- '
#   puts ''
>>>>>>> feature/reduce-double-code


=======
>>>>>>> 5c9dedfa
#   # examples from: https://github.com/saurabh-hirani/icinga2-api-examples
#   #
#   # Get display_name, check_command attribute for services applied for filtered hosts matching host.address == 1.2.3.4.
#   # Join the output with the hosts on which these checks run (services are applied to hosts)
#   #
#   puts i.service_objects(
#     attrs: ["display_name", "check_command"],
#     filter: "match(\"1.2.3.4\",host.address)" ,
#     joins: ["host.name", "host.address"]
#   )
#
#   puts ''
#
#   # Get all services in critical state and filter out the ones for which active checks are disabled
#   # service.states - 0 = OK, 1 = WARNING, 2 = CRITICAL
#   #
#   # { "joins": ["host.name", "host.address"], "filter": "service.state==2", "attrs": ["display_name", "check_command", "enable_active_checks"] }
#   puts i.service_objects(
#     attrs: ["display_name", "check_command", "enable_active_checks"],
#     filter: "service.state==1" ,
#     joins: ["host.name", "host.address"]
#   )
#
#   puts ''
#   # Get host name, address of hosts belonging to a specific hostgroup
#   puts i.host_objects(
#     attrs: ["display_name", "name", "address"],
#     filter: "\"windows-servers\" in host.groups"
#   )

    rescue => e
      $stderr.puts( e )
      $stderr.puts( e.backtrace.join("\n") )
    end
end


# -----------------------------------------------------------------------------

# EOF<|MERGE_RESOLUTION|>--- conflicted
+++ resolved
@@ -49,570 +49,38 @@
   # run tests ...
   #
   #
+  begin
+    # examples from: https://github.com/saurabh-hirani/icinga2-api-examples
+    #
+    # Get display_name, check_command attribute for services applied for filtered hosts matching host.address == 1.2.3.4.
+    # Join the output with the hosts on which these checks run (services are applied to hosts)
+    #
+    puts i.service_objects(
+      attrs: ["display_name", "check_command"],
+      filter: "match(\"1.2.3.4\",host.address)" ,
+      joins: ["host.name", "host.address"]
+    )
+    puts ''
+    # Get all services in critical state and filter out the ones for which active checks are disabled
+    # service.states - 0 = OK, 1 = WARNING, 2 = CRITICAL
+    #
+    # { "joins": ["host.name", "host.address"], "filter": "service.state==2", "attrs": ["display_name", "check_command", "enable_active_checks"] }
+    puts i.service_objects(
+      attrs: ["display_name", "check_command", "enable_active_checks"],
+      filter: "service.state==1" ,
+      joins: ["host.name", "host.address"]
+    )
+    puts ''
+    # Get host name, address of hosts belonging to a specific hostgroup
+    puts i.host_objects(
+      attrs: ["display_name", "name", "address"],
+      filter: "\"windows-servers\" in host.groups"
+    )
 
-<<<<<<< HEAD
-  puts ''
-  puts ' ============================================================= '
-  puts '= icinga2 available'
-  puts i.available?
-  puts ''
-  puts '= icinga2 status'
-  puts i.status_data
-  puts ''
-=======
-  begin
-    puts ''
-    puts ' ============================================================= '
-    puts '= icinga2 status'
-    puts i.status_data
-    puts ''
-
-    puts '= icinga2 application data'
-    puts i.application_data
-    puts ''
-    puts '= CIB'
-    puts i.cib_data
-    puts ''
-    puts '= API Listener'
-    puts i.api_listener
-    puts ''
-
-    v, r = i.version.values
-    l, e = i.average_statistics.values
-    puts format( '= version: %s, revision %s', v, r )
-    puts format( '= avg_latency: %s, avg_execution_time %s', l, e )
-    puts format( '= start time: %s', i.start_time )
-    puts format( '= uptime: %s', i.uptime )
-    puts ''
->>>>>>> feature/reduce-double-code
-
-
-<<<<<<< HEAD
-
-<<<<<<< HEAD
-  puts ''
-  puts ' ------------------------------------------------------------- '
-  puts ''
-  puts ' ==> HOSTS'
-  puts ''
-
-  i.cib_data
-  i.host_objects
-
-  p, a = i.hosts_adjusted
-
-  puts format( '= host handled problems : %s', p )
-  puts format( '= host down adjusted    : %s', a )
-
-  puts '= host objects'
-
-  all, down, critical, unknown = i.host_problems.values
-
-  puts format( '= count of all hosts : %d', i.hosts_all )
-  puts format( '= hosts with problems: %s', i.list_hosts_with_problems )
-  puts format( '= hosts are down     : %d', down )
-  puts format( '= hosts are critical : %d', critical )
-  puts format( '= hosts are unknown  : %d', unknown )
-  puts format( '= count hosts w. problems: %d', i.count_hosts_with_problems )
-
-  ['icinga2', 'bp-foo'].each do |h|
-    puts format( '= check if Host \'%s\' exists', h )
-    puts i.exists_host?( h ) ? 'true' : 'false'
+  rescue => e
+    $stderr.puts( e )
+    $stderr.puts( e.backtrace.join("\n") )
   end
-
-  puts ''
-  puts '= Problem Hosts'
-  puts i.list_hosts_with_problems
-  puts ''
-
-  ['icinga2', 'bp-foo'].each do |h|
-    puts format('= list named Hosts \'%s\'', h )
-    puts i.hosts( host: h )
-  end
-
-  puts ''
-  puts '= list all Hosts'
-  puts i.hosts
-  puts ''
-  puts ' = delete Host'
-  puts i.delete_host( host: 'foo' )
-  puts ''
-  puts ' = add Host'
-  puts i.add_host(
-     host: 'foo',
-     fqdn: 'foo.bar.com',
-     display_name: 'test node',
-     max_check_attempts: 5,
-     notes: 'test node'
-  )
-  puts ''
-  puts ' ------------------------------------------------------------- '
-  puts ''
-
-  puts ' ------------------------------------------------------------- '
-  puts ''
-  puts ' ==> HOSTGROUPS'
-  puts ''
-  puts '= check if Hostgroup \'linux-servers\' exists'
-  puts i.exists_hostgroup?( 'linux-servers' ) ? 'true' : 'false'
-  puts ''
-  puts '= list named Hostgroup \'linux-servers\''
-  puts i.hostgroups( host_group: 'linux-servers' )
-  puts '= list named Hostgroup \'foo\''
-  puts i.hostgroups( host_group: 'foo' )
-  puts ''
-  puts '= list all Hostgroups'
-  puts i.hostgroups
-  puts ''
-  puts '= add hostgroup \'foo\''
-  puts i.add_hostgroup( host_group: 'foo', display_name: 'FOO' )
-  puts ''
-  puts '= delete Hostgroup \'foo\''
-  puts i.delete_hostgroup( host_group: 'foo' )
-  puts ''
-  puts ' ------------------------------------------------------------- '
-  puts ''
-
-  puts ''
-  puts ' ------------------------------------------------------------- '
-  puts ''
-  puts ' ==> SERVICES'
-  puts ''
-  i.cib_data
-  i.service_objects
-
-  all, warning, critical, unknown, pending, in_downtime, acknowledged = i.service_problems.values
-  puts format( '= count of all services: %d', i.services_all )
-  puts format( '= services warning: %d', warning)
-  puts format( '= services critical: %d', critical)
-  puts format( '= services unknown: %d', unknown)
-  puts format( '= services in downtime: %d', in_downtime)
-  puts format( '= services acknowledged: %d', acknowledged)
-
-  puts ''
-  all, warning, critical, unknown = i.service_problems_handled.values
-  puts format( '= services handled warning problems: %d', warning)
-  puts format( '= services handled critical problems: %d', critical)
-  puts format( '= services handled unknown problems: %d', unknown)
-  puts ''
-  warning, critical, unknown = i.services_adjusted.values
-  puts format( '= services adjusted warning: %d',  warning)
-  puts format( '= services adjusted critical: %d', critical)
-  puts format( '= services adjusted unknown: %d',  unknown)
-
-  puts ''
-  puts '= check if service \'users\' on host \'icinga2\' exists'
-  puts i.exists_service?( host: 'icinga2', service: 'users' )  ? 'true' : 'false'
-  puts ''
-  puts '= get service Objects'
-  puts i.service_objects
-  puts ''
-  puts '= Services with problems'
-  puts i.count_services_with_problems
-  puts ''
-  puts '= Problem Services'
-  a,b = i.list_services_with_problems
-  puts a
-  puts b
-  puts ''
-  puts i.list_services_with_problems(10)
-  puts ''
-  puts '= list named Service \'ping4\' from Host \'icinga2\''
-  puts i.services( host: 'icinga2', service: 'ping4' )
-  puts ''
-  puts '= list all Services'
-  puts i.services
-  puts ''
-  puts '= add Service'
-  puts i.add_services(
-    host: 'icinga2',
-    service_name: 'new_http',
-    vars: {
-      attrs: {
-        check_command: 'http',
-        check_interval: 10,
-        retry_interval: 30,
-        vars: {
-          http_address: '127.0.0.1',
-          http_url: '/access/index',
-          http_port: 80
-        }
-      }
-    }
-  )
-  puts ''
-  puts '= list new named Service \'new_http\' from Host \'icinga2\''
-  puts i.services( host: 'icinga2', service: 'new_http' )
-  puts ''
-  puts '= modify named Service \'new_http\' from Host \'icinga2\''
-  puts JSON.pretty_generate  i.modify_service(
-    service_name: 'new_http',
-    vars: {
-      attrs: {
-        check_interval: 60,
-        retry_interval: 10,
-        vars: {
-          http_url: '/access/login'     ,
-          http_address: '10.41.80.63'
-        }
-      }
-    }
-  )
-  puts ''
-  puts '= list modified named Service \'new_http\' from Host \'icinga2\''
-  puts  JSON.pretty_generate i.services( host: 'icinga2', service: 'new_http' )
-  puts ''
-  puts '= delete named Service \'new_http\' from Host \'icinga2\''
-  puts i.delete_service(
-    host: 'icinga2',
-    service_name: 'new_http',
-    cascade: true
-  )
-  puts ''
-  puts ' ------------------------------------------------------------- '
-  puts ''
-
-  puts ''
-  puts ' ------------------------------------------------------------- '
-  puts ''
-  puts ' ==> SERVICEGROUPS'
-  puts ''
-  puts 'check if Servicegroup \'disk\' exists'
-  puts i.exists_servicegroup?( 'disk' ) ? 'true' : 'false'
-  puts 'check if Servicegroup \'foo\' exists'
-  puts i.exists_servicegroup?( 'foo' ) ? 'true' : 'false'
-  puts ''
-  puts 'list named Servicegroup \'foo\''
-  puts i.servicegroups( service_group: 'foo' )
-  puts 'list named Servicegroup \'disk\''
-  puts i.servicegroups( service_group: 'disk' )
-  puts ''
-  puts 'list all Servicegroup'
-  puts i.servicegroups
-  puts ''
-  puts 'add Servicegroup \'foo\''
-  puts i.add_servicegroup( service_group: 'foo', display_name: 'FOO' )
-  puts ''
-  puts 'delete Servicegroup \'foo\''
-  puts i.delete_servicegroup( service_group: 'foo' )
-  puts ''
-  puts ' ------------------------------------------------------------- '
-  puts ''
-
-  puts ''
-  puts ' ------------------------------------------------------------- '
-  puts ''
-  puts ' ==> USERS'
-  puts ''
-  puts 'check if User \'icingaadmin\' exists'
-  puts i.exists_user?( 'icingaadmin' ) ? 'true' : 'false'
-  puts ''
-  puts 'list named User \'icingaadmin\''
-  puts i.users( user_name: 'icingaadmin' )
-  puts ''
-  puts 'list all User'
-  puts i.users
-  puts ''
-  puts 'add User \'foo\''
-  puts i.add_user( user_name: 'foo', display_name: 'FOO', email: 'foo@bar.com', pager: '0000', groups: ['icingaadmins'] )
-  puts ''
-  puts 'delete User \'foo\''
-  puts i.delete_user( user_name: 'foo' )
-  puts ''
-  puts ' ------------------------------------------------------------- '
-  puts ''
-  puts ''
-  puts ' ------------------------------------------------------------- '
-  puts ''
-  puts ' ==> USERGROUPS'
-  puts ''
-  puts 'check if Usergroup \'icingaadmins\' exists'
-  puts i.exists_usergroup?( 'icingaadmins' ) ? 'true' : 'false'
-  puts ''
-  puts 'list named Usergroup \'icingaadmins\''
-  puts i.usergroups( user_group: 'icingaadmins' )
-  puts ''
-  puts 'list all Usergroup'
-  puts i.usergroups
-  puts ''
-  puts 'add Usergroup \'foo\''
-  puts i.add_usergroup( user_group: 'foo', display_name: 'FOO' )
-  puts ''
-  puts 'delete Usergroup \'foo\''
-  puts i.delete_usergroup( user_group: 'foo' )
-  puts ''
-  puts ''
-  puts ' ------------------------------------------------------------- '
-  puts ''
-
-  puts ''
-  puts ' ------------------------------------------------------------- '
-  puts ''
-  puts ' ==> DOWNTIMES'
-  puts ''
-  puts 'add Downtime \'test\''
-  puts i.add_downtime( name: 'test', type: 'service', host: 'foo', comment: 'test downtime', author: 'icingaadmin', start_time: Time.now.to_i, end_time: Time.now.to_i + 20 )
-  puts ''
-  puts 'list all Downtimes'
-  puts i.downtimes
-  puts ''
-  puts ' ------------------------------------------------------------- '
-  puts ''
-
-  puts ''
-  puts ' ------------------------------------------------------------- '
-  puts ''
-  puts ' ==> NOTIFICATIONS'
-  puts ''
-  puts 'list all Notifications'
-  puts i.notifications
-  puts ''
-  puts 'enable Notifications for host'
-  puts i.enable_host_notification( 'icinga2' )
-  puts ''
-  puts 'disable Notifications for host'
-  puts i.disable_host_notification( 'icinga2' )
-  puts ''
-  puts 'enable Notifications for host and services'
-  puts i.enable_service_notification('icinga2')
-  puts ''
-  puts 'disable Notifications for host and services'
-  puts i.disable_service_notification( 'icinga2' )
-  puts ''
-  puts 'enable Notifications for hostgroup'
-  puts i.enable_hostgroup_notification( host: 'icinga2', host_group: 'linux-servers')
-  puts ''
-  puts 'disable Notifications for hostgroup'
-  puts i.disable_hostgroup_notification( host: 'icinga2', host_group: 'linux-servers')
-  puts ''
-  puts ''
-  puts ' ------------------------------------------------------------- '
-  puts ''
-
-  puts ''
-  puts ' ------------------------------------------------------------- '
-  puts ''
-  puts ' ==> WORK QUEUE STATISTICS'
-  puts ''
-  puts 'work queue statistics'
-  puts i.work_queue_statistics
-  puts ''
-  puts ' ------------------------------------------------------------- '
-  puts ''
-=======
-#   puts ''
-#   puts ' ------------------------------------------------------------- '
-#   puts ''
-#   puts ' ==> SERVICES'
-#   puts ''
-#   i.service_objects
-#
-#   warning, critical, unknown = i.services_adjusted
-#
-#   puts format( '= count of all services: %d', i.services_all )
-#   puts format( '= services critical: %d', i.services_critical)
-#   puts format( '= services warning: %d', i.services_warning)
-#   puts format( '= services unknown: %d', i.services_unknown)
-#   puts ''
-#   puts format( '= services handled warning problems: %d', i.services_handled_critical)
-#   puts format( '= services handled critical problems: %d', i.services_handled_critical)
-#   puts format( '= services handled unknown problems: %d', i.services_handled_unknown)
-#   puts ''
-#   puts format( '= services adjusted warning: %d',  warning)
-#   puts format( '= services adjusted critical: %d', critical)
-#   puts format( '= services adjusted unknown: %d',  unknown)
-#   puts ''
-#   puts '= check if service \'users\' on host \'icinga2\' exists'
-#   puts i.exists_service?( host: 'icinga2', service: 'users' )  ? 'true' : 'false'
-#   puts ''
-#   puts '= get service Objects'
-#   puts i.service_objects
-#   puts ''
-#   puts '= Services with problems'
-#   puts i.count_services_with_problems
-#   puts ''
-#   puts '= Problem Services'
-#   a,b = i.list_services_with_problems
-#   puts a
-#   puts b
-#   puts ''
-#   puts i.list_services_with_problems(10)
-#   puts ''
-#   puts '= list named Service \'ping4\' from Host \'icinga2\''
-#   puts i.services( host: 'icinga2', service: 'ping4' )
-#   puts ''
-#   puts '= list all Services'
-#   puts i.services
-#   puts ''
-#   puts ' ------------------------------------------------------------- '
-#   puts ''
-#
-#   puts ''
-#   puts ' ------------------------------------------------------------- '
-#   puts ''
-#   puts ' ==> SERVICEGROUPS'
-#   puts ''
-#   puts 'check if Servicegroup \'disk\' exists'
-#   puts i.exists_servicegroup?( 'disk' ) ? 'true' : 'false'
-#   puts 'check if Servicegroup \'foo\' exists'
-#   puts i.exists_servicegroup?( 'foo' ) ? 'true' : 'false'
-#   puts ''
-#   puts 'list named Servicegroup \'foo\''
-#   puts i.servicegroups( service_group: 'foo' )
-#   puts 'list named Servicegroup \'disk\''
-#   puts i.servicegroups( service_group: 'disk' )
-#   puts ''
-#   puts 'list all Servicegroup'
-#   puts i.servicegroups
-#   puts ''
-#   puts 'add Servicegroup \'foo\''
-#   puts i.add_servicegroup( service_group: 'foo', display_name: 'FOO' )
-#   puts ''
-#   puts 'delete Servicegroup \'foo\''
-#   puts i.delete_servicegroup( service_group: 'foo' )
-#   puts ''
-#   puts ' ------------------------------------------------------------- '
-#   puts ''
-#
-#   puts ''
-#   puts ' ------------------------------------------------------------- '
-#   puts ''
-#   puts ' ==> USERS'
-#   puts ''
-#   puts 'check if User \'icingaadmin\' exists'
-#   puts i.exists_user?( 'icingaadmin' ) ? 'true' : 'false'
-#   puts ''
-#   puts 'list named User \'icingaadmin\''
-#   puts i.users( user_name: 'icingaadmin' )
-#   puts ''
-#   puts 'list all User'
-#   puts i.users
-#   puts ''
-#   puts 'add User \'foo\''
-#   puts i.add_user( user_name: 'foo', display_name: 'FOO', email: 'foo@bar.com', pager: '0000', groups: ['icingaadmins'] )
-#   puts ''
-#   puts 'delete User \'foo\''
-#   puts i.delete_user( user_name: 'foo' )
-#   puts ''
-#   puts ' ------------------------------------------------------------- '
-#   puts ''
-#   puts ''
-#   puts ' ------------------------------------------------------------- '
-#   puts ''
-#   puts ' ==> USERGROUPS'
-#   puts ''
-#   puts 'check if Usergroup \'icingaadmins\' exists'
-#   puts i.exists_usergroup?( 'icingaadmins' ) ? 'true' : 'false'
-#   puts ''
-#   puts 'list named Usergroup \'icingaadmins\''
-#   puts i.usergroups( user_group: 'icingaadmins' )
-#   puts ''
-#   puts 'list all Usergroup'
-#   puts i.usergroups
-#   puts ''
-#   puts 'add Usergroup \'foo\''
-#   puts i.add_usergroup( user_group: 'foo', display_name: 'FOO' )
-#   puts ''
-#   puts 'delete Usergroup \'foo\''
-#   puts i.delete_usergroup( user_group: 'foo' )
-#   puts ''
-#   puts ''
-#   puts ' ------------------------------------------------------------- '
-#   puts ''
-#
-#   puts ''
-#   puts ' ------------------------------------------------------------- '
-#   puts ''
-#   puts ' ==> DOWNTIMES'
-#   puts ''
-#   puts 'add Downtime \'test\''
-#   puts i.add_downtime( name: 'test', type: 'service', host: 'foo', comment: 'test downtime', author: 'icingaadmin', start_time: Time.now.to_i, end_time: Time.now.to_i + 20 )
-#   puts ''
-#   puts 'list all Downtimes'
-#   puts i.downtimes
-#   puts ''
-#   puts ' ------------------------------------------------------------- '
-#   puts ''
-#
-#   puts ''
-#   puts ' ------------------------------------------------------------- '
-#   puts ''
-#   puts ' ==> NOTIFICATIONS'
-#   puts ''
-#   puts 'list all Notifications'
-#   puts i.notifications
-#   puts ''
-#   puts 'enable Notifications for host'
-#   puts i.enable_host_notification( 'icinga2' )
-#   puts ''
-#   puts 'disable Notifications for host'
-#   puts i.disable_host_notification( 'icinga2' )
-#   puts ''
-#   puts 'enable Notifications for host and services'
-#   puts i.enable_service_notification('icinga2')
-#   puts ''
-#   puts 'disable Notifications for host and services'
-#   puts i.disable_service_notification( 'icinga2' )
-#   puts ''
-#   puts 'enable Notifications for hostgroup'
-#   puts i.enable_hostgroup_notification( host: 'icinga2', host_group: 'linux-servers')
-#   puts ''
-#   puts 'disable Notifications for hostgroup'
-#   puts i.disable_hostgroup_notification( host: 'icinga2', host_group: 'linux-servers')
-#   puts ''
-#   puts ''
-#   puts ' ------------------------------------------------------------- '
-#   puts ''
-#
-#   puts ''
-#   puts ' ------------------------------------------------------------- '
-#   puts ''
-#   puts ' ==> WORK QUEUE STATISTICS'
-#   puts ''
-#   puts 'work queue statistics'
-#   puts i.work_queue_statistics
-#   puts ''
-#   puts ' ------------------------------------------------------------- '
-#   puts ''
->>>>>>> feature/reduce-double-code
-
-
-=======
->>>>>>> 5c9dedfa
-#   # examples from: https://github.com/saurabh-hirani/icinga2-api-examples
-#   #
-#   # Get display_name, check_command attribute for services applied for filtered hosts matching host.address == 1.2.3.4.
-#   # Join the output with the hosts on which these checks run (services are applied to hosts)
-#   #
-#   puts i.service_objects(
-#     attrs: ["display_name", "check_command"],
-#     filter: "match(\"1.2.3.4\",host.address)" ,
-#     joins: ["host.name", "host.address"]
-#   )
-#
-#   puts ''
-#
-#   # Get all services in critical state and filter out the ones for which active checks are disabled
-#   # service.states - 0 = OK, 1 = WARNING, 2 = CRITICAL
-#   #
-#   # { "joins": ["host.name", "host.address"], "filter": "service.state==2", "attrs": ["display_name", "check_command", "enable_active_checks"] }
-#   puts i.service_objects(
-#     attrs: ["display_name", "check_command", "enable_active_checks"],
-#     filter: "service.state==1" ,
-#     joins: ["host.name", "host.address"]
-#   )
-#
-#   puts ''
-#   # Get host name, address of hosts belonging to a specific hostgroup
-#   puts i.host_objects(
-#     attrs: ["display_name", "name", "address"],
-#     filter: "\"windows-servers\" in host.groups"
-#   )
-
-    rescue => e
-      $stderr.puts( e )
-      $stderr.puts( e.backtrace.join("\n") )
-    end
 end
 
 
