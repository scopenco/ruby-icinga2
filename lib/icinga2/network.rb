
# frozen_string_literal: true
module Icinga2

  # namespace for network handling
  module Network

    # static function for GET Requests
    #
    # @param [Hash] params
    # @option params [String] :host
    # @option params [String] :url
    # @option params [String] :headers
    # @option params [String] :options
    # @option params [Hash] :payload
    #
    #
    # @return [Hash]
    #
    def api_data( params )

      raise ArgumentError.new('only Hash are allowed') unless( params.is_a?(Hash) )
      raise ArgumentError.new('missing params') if( params.size.zero? )

      url     = params.dig(:url)
      headers = params.dig(:headers)
      options = params.dig(:options)
      payload = params.dig(:payload)

      raise ArgumentError.new('Missing url') if( url.nil? )
      raise ArgumentError.new('Missing headers') if( headers.nil? )
      raise ArgumentError.new('Missing options') if( options.nil? )

      rest_client = RestClient::Resource.new( URI.encode( url ), options )

      if( payload )
        raise ArgumentError.new('only Hash for payload are allowed') unless( payload.is_a?(Hash) )
        headers['X-HTTP-Method-Override'] = 'GET'
        method = 'POST'
      else
        headers['X-HTTP-Method-Override'] = 'GET'
        method = 'GET'
      end

      begin
        data = request( rest_client, method, headers, payload )

        data = JSON.parse( data ) if( data.is_a?(String) )
        data = data.deep_string_keys

        data.dig('results') if( data.is_a?(Hash) )

        return data

      rescue => e

        logger.error(e)
        logger.error(e.backtrace.join("\n"))

        return nil
      end
    end

    # static function for GET Requests without filters
    #
    # @param [Hash] params
    # @option params [String] :host
    # @option params [String] :url
    # @option params [String] :headers
    # @option params [String] :options
    # @option params [Hash] :payload
    #
    #
    # @return [Hash]
    #
    def icinga_application_data( params )

      raise ArgumentError.new('only Hash are allowed') unless( params.is_a?(Hash) )
      raise ArgumentError.new('missing params') if( params.size.zero? )

      url     = params.dig(:url)
      headers = params.dig(:headers)
      options = params.dig(:options)

      raise ArgumentError.new('Missing url') if( url.nil? )
      raise ArgumentError.new('Missing headers') if( headers.nil? )
      raise ArgumentError.new('Missing options') if( options.nil? )

      begin

        data = api_data( url: url, headers: headers, options: options )
        data = data.first if( data.is_a?(Array) )

        return data.dig('status') unless( data.nil? )

      rescue => e

        logger.error(e)
        logger.error(e.backtrace.join("\n"))

        return nil
      end

    end

    # static function for POST Requests
    #
    # @param [Hash] params
    # @option params [String] :url
    # @option params [String] :headers
    # @option params [String] :options
    # @option params [Hash] :payload
    #
    #
    # @return [Hash]
    #
    def post( params )

      raise ArgumentError.new('only Hash are allowed') unless( params.is_a?(Hash) )
      raise ArgumentError.new('missing params') if( params.size.zero? )

      url     = params.dig(:url)
      headers = params.dig(:headers)
      options = params.dig(:options)
      payload = params.dig(:payload)

      raise ArgumentError.new('Missing url') if( url.nil? )
      raise ArgumentError.new('Missing headers') if( headers.nil? )
      raise ArgumentError.new('Missing options') if( options.nil? )
      raise ArgumentError.new('only Hash for payload are allowed') unless( payload.is_a?(Hash) )

      rest_client = RestClient::Resource.new( URI.encode( url ), options )
      headers['X-HTTP-Method-Override'] = 'POST'

      begin
        data = request( rest_client, 'POST', headers, payload )

        data = JSON.parse( data ) if( data.is_a?(String) )
        data = data.deep_string_keys
        data = data.dig('results').first if( data.is_a?(Hash) )

<<<<<<< HEAD
        data    = JSON.parse( data )

        results = data.dig('results').first
=======
        return { 'code' => data.dig('code').to_i, 'name' => data.dig('name'), 'status' => data.dig('status') } unless( data.nil? )
>>>>>>> 365b00ac

      rescue => e

        logger.error(e)
        logger.error(e.backtrace.join("\n"))

<<<<<<< HEAD
        error  = e.response ? e.response : nil
        error = JSON.parse( error ) if  error.is_a?( String )

        results = error.dig( 'results' )

        if( !results.nil? )
          return {
            status: results.dig('code').to_i,
            name: results.dig('name'),
            message: results.dig('status'),
            error: results.dig('errors')
          }
        else
          return {
            status: error.dig( 'error' ).to_i,
            message: error.dig( 'status' )
          }
        end

      rescue Errno::ECONNREFUSED, Errno::EHOSTUNREACH => e

        if( retried < max_retries )
          retried += 1
          $stderr.puts(format("Cannot execute request against '%s': '%s' (retry %d / %d)", url, e, retried, max_retries))
          sleep(2)
          retry
        else

          message = format( "Maximum retries (%d) against '%s' reached. Giving up ...", max_retries, url )
#           $stderr.puts( message )
          raise message

          return {
            status: 500,
            message: message
          }
        end
=======
        return nil
>>>>>>> 365b00ac
      end
    end

    # static function for PUT Requests
    #
    # @param [Hash] params
    # @option params [String] :host
    # @option params [String] :url
    # @option params [String] :headers
    # @option params [String] :options
    # @option params [Hash] :payload
    #
    #
    # @return [Hash]
    #
    def put( params )

      raise ArgumentError.new('only Hash are allowed') unless( params.is_a?(Hash) )
      raise ArgumentError.new('missing params') if( params.size.zero? )

      url     = params.dig(:url)
      headers = params.dig(:headers)
      options = params.dig(:options)
      payload = params.dig(:payload)

      raise ArgumentError.new('Missing url') if( url.nil? )
      raise ArgumentError.new('Missing headers') if( headers.nil? )
      raise ArgumentError.new('Missing options') if( options.nil? )
      raise ArgumentError.new('only Hash for payload are allowed') unless( payload.is_a?(Hash) )

      rest_client = RestClient::Resource.new( URI.encode( url ), options )
      headers['X-HTTP-Method-Override'] = 'PUT'

      begin
<<<<<<< HEAD
        data = rest_client.put(
          JSON.generate( payload ),
          headers
        )
        data    = JSON.parse( data )
        results = data.dig('results').first

        return { status: results.dig('code').to_i, message: results.dig('status') } unless( results.nil? )
=======
>>>>>>> 365b00ac

        data = request( rest_client, 'PUT', headers, payload )
        data = JSON.parse( data ) if( data.is_a?(String) )
        data = data.deep_string_keys

<<<<<<< HEAD
        error  = e.response ? e.response : nil
        error = JSON.parse( error ) if  error.is_a?( String )

        results = error.dig('results')

        return { status: error.dig('error').to_i, message: error.dig('status'), error: results } if( results.nil? )

        if( results.is_a?( Hash ) && results.count != 0 )

          return {
            status: results.dig('code').to_i,
            name: results.dig('name'),
            message: results.dig('status'),
            error: results
          }
=======
        if( data.is_a?(Hash) )
          results = data.dig('results')
          results = results.first if( results.is_a?(Array) )
>>>>>>> 365b00ac
        else
          results = data
        end

        return { 'code' => results.dig('code').to_i, 'name' => results.dig('name'), 'status' => results.dig('status') } unless( results.nil? )

      rescue => e

        logger.error(e)
        logger.error(e.backtrace.join("\n"))

        return nil
      end
    end

    # static function for DELETE Requests
    #
    # @param [Hash] params
    # @option params [String] :url
    # @option params [String] :headers
    # @option params [String] :options
    #
    #
    # @return [Hash]
    #
    def delete( params )

      raise ArgumentError.new('only Hash are allowed') unless( params.is_a?(Hash) )
      raise ArgumentError.new('missing params') if( params.size.zero? )

      url     = params.dig(:url)
      headers = params.dig(:headers)
      options = params.dig(:options)

      raise ArgumentError.new('Missing url') if( url.nil? )
      raise ArgumentError.new('Missing headers') if( headers.nil? )
      raise ArgumentError.new('Missing options') if( options.nil? )

      rest_client = RestClient::Resource.new( URI.encode( url ), options )
      headers['X-HTTP-Method-Override'] = 'DELETE'

      begin
        data = request( rest_client, 'DELETE', headers )

        data = JSON.parse( data ) if( data.is_a?(String) )
        data = data.deep_string_keys

        if( data.is_a?(Hash) )
          results = data.dig('results')
          results = results.first if( results.is_a?(Array) )
        else
          results = data
        end

        return { 'code' => results.dig('code').to_i, 'name' => results.dig('name'), 'status' => results.dig('status') } unless( results.nil? )

      rescue => e
        logger.error(e)
        logger.error(e.backtrace.join("\n"))

        return nil
      end
    end

    private
    #
    # internal functionfor the Rest-Client Request
    #
    def request( client, method, headers, data = {} )

      # logger.debug( "request( #{client.to_s}, #{method}, #{headers}, #{options}, #{data} )" )

      raise ArgumentError.new('client must be an RestClient::Resource') unless( client.is_a?(RestClient::Resource) )
      raise ArgumentError.new('method must be an \'GET\', \'POST\', \'PUT\' or \'DELETE\'') unless( %w[GET POST PUT DELETE].include?(method) )

      unless( data.nil? )
        raise ArgumentError.new(format('data must be an Hash (%s)', data.class.to_s)) unless( data.is_a?(Hash) )
      end

      max_retries = 3
      retried     = 0

      begin

        case method.upcase
        when 'GET'
          response = client.get( headers )
        when 'POST'
          response = client.post( data.to_json, headers )
        when 'PATCH'
          response = client.patch( data, headers )
        when 'PUT'
          # response = @api_instance[endpoint].put( data, @headers )
          client.put( data.to_json, headers ) do |response, req, _result|

            @req           = req
            @response_raw  = response
            @response_body = response.body
            @response_code = response.code.to_i

            # logger.debug('----------------------------')
            # logger.debug(@response_raw)
            # logger.debug(@response_body)
            # logger.debug(@response_code)
            # logger.debug('----------------------------')

            case response.code
            when 200
              return @response_body
            when 400
              raise RestClient::BadRequest
            when 404
              raise RestClient::NotFound
            when 500
              raise RestClient::InternalServerError
            else
              response.return
            end
          end

        when 'DELETE'
          response = client.delete( @headers )
        else
<<<<<<< HEAD

          results = results.first if( results.is_a?(Array) )

          return {
            status: results.dig('code').to_i,
            name: results.dig('name'),
            message: results.dig('status'),
            error: results.dig('errors')
          }
=======
          @logger.error( "Error: #{__method__} is not a valid request method." )
          return false
>>>>>>> 365b00ac
        end

        response_body    = response.body
        response_headers = response.headers
        response_body    = JSON.parse( response_body )

        return response_body

      rescue RestClient::BadRequest

        response_body = JSON.parse(response_body) if response_body.is_a?(String)

        return {
         'results' => [{
           'code' => 400,
           'status' => response_body.nil? ? 'Bad Request' : response_body
          }]
        }

      rescue RestClient::Unauthorized

        return {
          'results' => [{
            'code' => 401,
            'status' => format('Not authorized to connect \'%s\' - wrong username or password?', @icinga_api_url_base)
          }]
        }

      rescue RestClient::NotFound

        return {
          'results' => [{
            'code' => 404,
            'status' => 'Object not Found'
          }]
        }

      rescue RestClient::InternalServerError

        response_body = JSON.parse(@response_body) if @response_body.is_a?(String)

        results = response_body.dig('results')
        results = results.first if( results.is_a?(Array) )
        status  = results.dig('status')
        errors  = results.dig('errors')
        errors  = errors.first if( errors.is_a?(Array) )
        errors  = errors.sub(/ \'.*\'/,'')

        return {
          'results' => [{
            'code' => 500,
            'status' => format('%s (%s)', status, errors).delete('.')
          }]
        }

      rescue Errno::ECONNREFUSED, Errno::EHOSTUNREACH => e

        raise format( "Maximum retries (%d) against '%s' reached. Giving up ...", max_retries, url ) if( retried >= max_retries )

        retried += 1
        $stderr.puts(format("Cannot execute request against '%s': '%s' (retry %d / %d)", url, e, retried, max_retries))
        sleep(3)
        retry

      rescue RestClient::ExceptionWithResponse => e

        @logger.error( "Error: #{__method__} #{method_type.upcase} on #{endpoint} error: '#{e}'" )
        @logger.error( data )
        @logger.error( @headers )
        @logger.error( JSON.pretty_generate( response_headers ) )


        return {
          'results' => [{
            'code' => 500,
            'status' => e
          }]
        }
      end

    end


  end
end<|MERGE_RESOLUTION|>--- conflicted
+++ resolved
@@ -139,60 +139,14 @@
         data = data.deep_string_keys
         data = data.dig('results').first if( data.is_a?(Hash) )
 
-<<<<<<< HEAD
-        data    = JSON.parse( data )
-
-        results = data.dig('results').first
-=======
         return { 'code' => data.dig('code').to_i, 'name' => data.dig('name'), 'status' => data.dig('status') } unless( data.nil? )
->>>>>>> 365b00ac
 
       rescue => e
 
         logger.error(e)
         logger.error(e.backtrace.join("\n"))
 
-<<<<<<< HEAD
-        error  = e.response ? e.response : nil
-        error = JSON.parse( error ) if  error.is_a?( String )
-
-        results = error.dig( 'results' )
-
-        if( !results.nil? )
-          return {
-            status: results.dig('code').to_i,
-            name: results.dig('name'),
-            message: results.dig('status'),
-            error: results.dig('errors')
-          }
-        else
-          return {
-            status: error.dig( 'error' ).to_i,
-            message: error.dig( 'status' )
-          }
-        end
-
-      rescue Errno::ECONNREFUSED, Errno::EHOSTUNREACH => e
-
-        if( retried < max_retries )
-          retried += 1
-          $stderr.puts(format("Cannot execute request against '%s': '%s' (retry %d / %d)", url, e, retried, max_retries))
-          sleep(2)
-          retry
-        else
-
-          message = format( "Maximum retries (%d) against '%s' reached. Giving up ...", max_retries, url )
-#           $stderr.puts( message )
-          raise message
-
-          return {
-            status: 500,
-            message: message
-          }
-        end
-=======
         return nil
->>>>>>> 365b00ac
       end
     end
 
@@ -227,43 +181,14 @@
       headers['X-HTTP-Method-Override'] = 'PUT'
 
       begin
-<<<<<<< HEAD
-        data = rest_client.put(
-          JSON.generate( payload ),
-          headers
-        )
-        data    = JSON.parse( data )
-        results = data.dig('results').first
-
-        return { status: results.dig('code').to_i, message: results.dig('status') } unless( results.nil? )
-=======
->>>>>>> 365b00ac
 
         data = request( rest_client, 'PUT', headers, payload )
         data = JSON.parse( data ) if( data.is_a?(String) )
         data = data.deep_string_keys
 
-<<<<<<< HEAD
-        error  = e.response ? e.response : nil
-        error = JSON.parse( error ) if  error.is_a?( String )
-
-        results = error.dig('results')
-
-        return { status: error.dig('error').to_i, message: error.dig('status'), error: results } if( results.nil? )
-
-        if( results.is_a?( Hash ) && results.count != 0 )
-
-          return {
-            status: results.dig('code').to_i,
-            name: results.dig('name'),
-            message: results.dig('status'),
-            error: results
-          }
-=======
         if( data.is_a?(Hash) )
           results = data.dig('results')
           results = results.first if( results.is_a?(Array) )
->>>>>>> 365b00ac
         else
           results = data
         end
@@ -387,20 +312,8 @@
         when 'DELETE'
           response = client.delete( @headers )
         else
-<<<<<<< HEAD
-
-          results = results.first if( results.is_a?(Array) )
-
-          return {
-            status: results.dig('code').to_i,
-            name: results.dig('name'),
-            message: results.dig('status'),
-            error: results.dig('errors')
-          }
-=======
           @logger.error( "Error: #{__method__} is not a valid request method." )
           return false
->>>>>>> 365b00ac
         end
 
         response_body    = response.body
