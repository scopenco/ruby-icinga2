
# frozen_string_literal: true

module Icinga2

  # namespace for service handling
  module Services

    # add service
    #
    # @param [Hash] params
    # @option params [String] :host
    # @option params [String] :service_name
    # @option params [Array] :templates
    # @option params [Hash] :vars
    #
    # @example
<<<<<<< HEAD
    #    @icinga.add_services(
=======
    #    @icinga.add_service(
>>>>>>> 365b00ac
    #      host: 'icinga2',
    #      service_name: 'http2',
    #      vars: {
    #        attrs: {
    #          check_command: 'http',
    #          check_interval: 10,
    #          retry_interval: 30,
    #          vars: {
    #            http_address: '127.0.0.1',
    #            http_url: '/access/index',
    #            http_port: 80
    #          }
    #        }
    #      }
    #    )
    #
    # @return [Hash]
    #    * status
    #    * message
    #
    def add_service( params = {} )

      raise ArgumentError.new('only Hash are allowed') unless( params.is_a?(Hash) )

      host_name    = params.dig(:host)
      service_name = params.dig(:service_name)
      templates    = params.dig(:templates) || ['generic-service']
      vars         = params.dig(:vars)

      raise ArgumentError.new('Missing host') if( host_name.nil? )
      raise ArgumentError.new('Missing service_name') if( service_name.nil? )
      raise ArgumentError.new('only Array for templates are allowed') unless( templates.is_a?(Array) )
      raise ArgumentError.new('Missing vars') if( vars.nil? )
      raise ArgumentError.new('only Hash for vars are allowed') unless( vars.is_a?(Hash) )

      # validate
      # needed_values = %w[check_command check_interval retry_interval]
<<<<<<< HEAD

      attrs = vars.dig(:attrs)

=======

      attrs = vars.dig(:attrs)

>>>>>>> 365b00ac
      validate_check_command  = attrs.select { |k,_v| k == 'check_command'.to_sym }.size
      validate_check_interval = attrs.select { |k,_v| k == 'check_interval'.to_sym }.size
      validate_retry_interval = attrs.select { |k,_v| k == 'retry_interval'.to_sym }.size

      raise 'Error in attrs, expected \'check_command\' but was not found' if( validate_check_command.zero? )
      raise 'Error in attrs, expected \'check_interval\' but was not found' if( validate_check_interval.zero? )
      raise 'Error in attrs, expected \'retry_interval\' but was not found' if( validate_retry_interval.zero? )

      payload = ''

<<<<<<< HEAD
      vars.each do |_s,v|
=======
      vars.each_value do |v|
>>>>>>> 365b00ac

        payload = {
          'templates' => templates,
          'attrs'     => update_host( v, host_name )
        }
      end
<<<<<<< HEAD

      Network.put(
        url: format( '%s/objects/services/%s!%s', @icinga_api_url_base, host_name, service_name ),
        headers: @headers,
        options: @options,
        payload: payload
      )

    end

    # delete a service
    #
    # @param [Hash] params
    # @option params [String] :host host name for the service
    # @option params [String] :service_name
    # @option params [Bool] :cascade (false) delete service also when other objects depend on it
    #
    # @example
    #   @icinga.delete_service(host: 'foo', service_name: 'http2')
    #   @icinga.delete_service(host: 'foo', service_name: 'http2', cascade: true)
    #
    # @return [Hash] result
    #
    def delete_service( params )

      raise ArgumentError.new('only Hash are allowed') unless( params.is_a?(Hash) )
      raise ArgumentError.new('missing params') if( params.size.zero? )

      host_name    = params.dig(:host)
      service_name = params.dig(:service_name)
      cascade      = params.dig(:cascade)

      raise ArgumentError.new('Missing host') if( host_name.nil? )
      raise ArgumentError.new('Missing service_name') if( service_name.nil? )

=======

      put(
        url: format( '%s/objects/services/%s!%s', @icinga_api_url_base, host_name, service_name ),
        headers: @headers,
        options: @options,
        payload: payload
      )
    end

    # delete a service
    #
    # @param [Hash] params
    # @option params [String] :host host name for the service
    # @option params [String] :service_name
    # @option params [Bool] :cascade (false) delete service also when other objects depend on it
    #
    # @example
    #   @icinga.delete_service(host: 'foo', service_name: 'http2')
    #   @icinga.delete_service(host: 'foo', service_name: 'http2', cascade: true)
    #
    # @return [Hash] result
    #
    def delete_service( params )

      raise ArgumentError.new('only Hash are allowed') unless( params.is_a?(Hash) )
      raise ArgumentError.new('missing params') if( params.size.zero? )

      host_name    = params.dig(:host)
      service_name = params.dig(:service_name)
      cascade      = params.dig(:cascade)

      raise ArgumentError.new('Missing host') if( host_name.nil? )
      raise ArgumentError.new('Missing service_name') if( service_name.nil? )

>>>>>>> 365b00ac
      if( ! cascade.nil? && ( ! cascade.is_a?(TrueClass) && ! cascade.is_a?(FalseClass) ) )
        raise ArgumentError.new('cascade can only be true or false')
      end

      url = format( '%s/objects/services/%s!%s%s', @icinga_api_url_base, host_name, service_name, cascade.is_a?(TrueClass) ? '?cascade=1' : nil )

<<<<<<< HEAD
      Network.delete(
=======
      delete(
>>>>>>> 365b00ac
        url: url,
        headers: @headers,
        options: @options
      )

    end

    # modify an service
    #
    # @param [Hash] params
    # @option params [String] :service_name
    # @option params [Hash] :vars
    #
    # @example
    #    @icinga.modify_service(
    #      service_name: 'http2',
    #      vars: {
    #        attrs: {
    #          check_interval: 60,
    #          retry_interval: 10,
    #          vars: {
    #            http_url: '/access/login'     ,
    #            http_address: '10.41.80.63'
    #          }
    #        }
    #      }
    #    )
    #
    # @return [Hash]
    #    * status
    #    * message
    #
    def modify_service( params )

      raise ArgumentError.new('only Hash are allowed') unless( params.is_a?(Hash) )
      raise ArgumentError.new('missing params') if( params.size.zero? )
<<<<<<< HEAD

      templates     = params.dig(:templates) || ['generic-service']
      vars          = params.dig(:vars)
      service_name  = params.dig(:service_name)

      raise ArgumentError.new('Missing service_name') if( service_name.nil? )
      raise ArgumentError.new('only Array for templates are allowed') unless( templates.is_a?(Array) )
      raise ArgumentError.new('Missing vars') if( vars.nil? )
      raise ArgumentError.new('only Hash for vars are allowed') unless( vars.is_a?(Hash) )

      payload = {}

      vars.each do |_s,v|

        payload = {
          'templates' => templates,
          'attrs'     => v
        }
      end

      payload['filter'] = format( 'service.name=="%s"', service_name )

      Network.post(
        url: format( '%s/objects/services', @icinga_api_url_base ),
        headers: @headers,
        options: @options,
        payload: payload
      )
    end

    # return all unhandled services
    #
    # @example
    #    @icinga.unhandled_services
    #
    # @return [Hash]
    #
    def unhandled_services

      payload = {}

      filter = 'service.state != ServiceOK && service.downtime_depth == 0.0 && service.acknowledgement == 0.0'
      attrs  = %w[__name name state acknowledgement downtime_depth last_check]

      payload['attrs']  = attrs unless  attrs.nil?
      payload['filter'] = filter unless filter.nil?

      data = Network.api_data(
        url: format( '%s/objects/services', @icinga_api_url_base ),
        headers: @headers,
        options: @options,
        payload: payload
      )

      status  = data.dig(:status)

      data.dig('results') if( status.nil? )
=======

      templates     = params.dig(:templates) || ['generic-service']
      vars          = params.dig(:vars)
      service_name  = params.dig(:service_name)

      raise ArgumentError.new('Missing service_name') if( service_name.nil? )
      raise ArgumentError.new('only Array for templates are allowed') unless( templates.is_a?(Array) )
      raise ArgumentError.new('Missing vars') if( vars.nil? )
      raise ArgumentError.new('only Hash for vars are allowed') unless( vars.is_a?(Hash) )

      payload = {}

      vars.each_value do |v|

        payload = {
          'templates' => templates,
          'attrs'     => v
        }
      end

      payload['filter'] = format( 'service.name=="%s"', service_name )

      post(
        url: format( '%s/objects/services', @icinga_api_url_base ),
        headers: @headers,
        options: @options,
        payload: payload
      )
    end

    # return all unhandled services
    #
    # @example
    #    @icinga.unhandled_services
    #
    # @return [Hash]
    #
    def unhandled_services

      payload = {}

      filter = 'service.state != ServiceOK && service.downtime_depth == 0.0 && service.acknowledgement == 0.0'
      attrs  = %w[__name name state acknowledgement downtime_depth last_check]

      payload['attrs']  = attrs unless  attrs.nil?
      payload['filter'] = filter unless filter.nil?

      api_data(
        url: format( '%s/objects/services', @icinga_api_url_base ),
        headers: @headers,
        options: @options,
        payload: payload
      )
>>>>>>> 365b00ac
    end

    # return services
    #
    # @param [Hash] params
    # @option params [String] :host
    # @option params [String] :service
    #
    # @example to get all services
    #    @icinga.services
    #
    # @example to get one service for host
    #    @icinga.services( host: 'icinga2', service: 'ping4' )
    #
    # @return [Hash]
    #
    def services( params = {} )

      raise ArgumentError.new('only Hash are allowed') unless( params.is_a?(Hash) )

      host_name = params.dig(:host)
      service   = params.dig(:service)

      url =
      if( service.nil? )
        format( '%s/objects/services/%s', @icinga_api_url_base, host_name )
      else
        format( '%s/objects/services/%s!%s', @icinga_api_url_base, host_name, service )
      end

      api_data(
        url: url,
        headers: @headers,
        options: @options
      )

#       return data.dig('results') if( data.dig(:status).nil? )

#       nil
    end

    # returns true if the service exists
    #
    # @param [Hash] params
    # @option params [String] :host
    # @option params [String] :service
    #
    # @example
    #    @icinga.exists_service?(host: 'icinga2', service: 'users')
    #
    # @return [Bool]
    #
    def exists_service?( params )

      raise ArgumentError.new('only Hash are allowed') unless( params.is_a?(Hash) )
      raise ArgumentError.new('missing params') if( params.size.zero? )

      host    = params.dig(:host)
      service = params.dig(:service)

      raise ArgumentError.new('Missing host') if( host.nil? )
      raise ArgumentError.new('Missing service') if( service.nil? )

      result = services( host: host, service: service )
      result = JSON.parse( result ) if  result.is_a?( String )
      result = result.first if( result.is_a?(Array) )

      return false if( result.is_a?(Hash) && result.dig('code') == 404 )

      true
    end

    # returns service objects
    #
    # @param [Hash] params
    # @option params [Array] :attrs (['name', 'state', 'acknowledgement', 'downtime_depth', 'last_check'])
    # @option params [Array] :filter ([])
    # @option params [Array] :joins (['host.name','host.state','host.acknowledgement','host.downtime_depth','host.last_check'])
    #
    # @example with default attrs and joins
    #    @icinga.service_objects
    #
    # @example
    #    @icinga.service_objects(attrs: ['name', 'state'], joins: ['host.name','host.state'])
    #
    # @return [Array]
    #
    def service_objects( params = {} )

      attrs   = params.dig(:attrs)
      filter  = params.dig(:filter)
      joins   = params.dig(:joins)
      payload = {}

      if( attrs.nil? )
        attrs = %w[name state acknowledgement downtime_depth  last_check]
      end

      if( joins.nil? )
        joins = ['host.name', 'host.state', 'host.acknowledgement', 'host.downtime_depth', 'host.last_check']
      end

      payload['attrs']  = attrs unless  attrs.nil?
      payload['filter'] = filter unless filter.nil?
      payload['joins']  = joins unless  joins.nil?

      data = api_data(
        url: format( '%s/objects/services', @icinga_api_url_base ),
        headers: @headers,
        options: @options,
        payload: payload
      )

      @last_service_objects_called = Time.now.to_i

      if( !data.nil? && data.is_a?(Array) )
        all_services = data.clone
        unless( all_services.nil? )
          @services_all              = all_services.size
          @services_problems         = count_problems(all_services)
          @services_handled_warning  = count_problems(all_services, Icinga2::SERVICE_STATE_WARNING)
          @services_handled_critical = count_problems(all_services, Icinga2::SERVICE_STATE_CRITICAL)
          @services_handled_unknown  = count_problems(all_services, Icinga2::SERVICE_STATE_UNKNOWN)
        end
      end

      data
    end

    # returns adjusted service state
    #
    # @example
    #    warning, critical, unknown = @icinga.services_adjusted.values
    #
    #    s = @icinga.services_adjusted
    #    unknown = s.dig(:unknown)
    #
    # @return [Hash]
    #    * warning
    #    * critical
    #    * unknown
    #
    def services_adjusted

      puts 'function services_adjusted is obsolete'
      puts 'Please use service_problems()'

      cib_data if((Time.now.to_i - @last_cib_data_called).to_i > @last_call_timeout)
      service_objects if((Time.now.to_i - @last_service_objects_called).to_i > @last_call_timeout)

      service_warning          = @services_warning.nil?          ? 0 : @services_warning
      service_critical         = @services_critical.nil?         ? 0 : @services_critical
      service_unknown          = @services_unknown.nil?          ? 0 : @services_unknown
      service_handled_warning  = @services_handled_warning.nil?  ? 0 : @services_handled_warning
      service_handled_critical = @services_handled_critical.nil? ? 0 : @services_handled_critical
      service_handled_unknown  = @services_handled_unknown.nil?  ? 0 : @services_handled_unknown

      # calculate service problems adjusted by handled problems
      service_adjusted_warning  = service_warning  - service_handled_warning
      service_adjusted_critical = service_critical - service_handled_critical
      service_adjusted_unknown  = service_unknown  - service_handled_unknown

      {
        warning: service_adjusted_warning.to_i,
        critical: service_adjusted_critical.to_i,
        unknown: service_adjusted_unknown.to_i
      }
    end

    # return count of services with problems
    #
    # @example
    #    @icinga.count_services_with_problems
    #
    # @return [Integer]
    #
    def count_services_with_problems

      service_data = service_objects
      service_data = JSON.parse(service_data) if service_data.is_a?(String)

      return 0 if( service_data.nil? )

      f = service_data.select { |t| t.dig('attrs','state') != 0 && t.dig('attrs','downtime_depth').zero? && t.dig('attrs','acknowledgement').zero? }

      f.size
    end

    # return a list of services with problems
    #
    # @param [Integer] max_items numbers of list entries
    #
    # @example
    #    problems, problems_and_severity = @icinga.list_services_with_problems.values
    #
    #    l = @icinga.list_services_with_problems
    #    problems_and_severity = l.dig(:services_with_problems_and_severity)
    #
    # @return [Hash]
    #    * Array (services_with_problems)
    #    * Hash  (services_with_problems_and_severity)
    #
    def list_services_with_problems( max_items = 5 )

      services_with_problems = {}
      services_with_problems_and_severity = {}

      # only fetch the minimal attribute set required for severity calculation
      services_data = service_objects
      services_data = JSON.parse( services_data ) if services_data.is_a?(String)

      unless( services_data.nil? )

        services_data.each_key do |s|

          name  = s.dig('name')
          state = s.dig('attrs','state')
          next if  state.zero?

          services_with_problems[name] = service_severity(s)
        end

        if( services_with_problems.count != 0 )
          services_with_problems.sort.reverse!
          services_with_problems = services_with_problems.keys[1..max_items].each_key { |k| services_with_problems_and_severity[k] = services_with_problems[k] }
        end
      end

      {
        services_with_problems: services_with_problems,
        services_with_problems_and_severity: services_with_problems_and_severity
      }
    end

    # returns a counter of all services
    #
    # @example
    #    @icinga.cib_data
    #    @icinga.service_objects
    #    @icinga.services_all
    #
    # @return [Integer]
    #
    def services_all

      cib_data if((Time.now.to_i - @last_cib_data_called).to_i > @last_call_timeout)
      service_objects if((Time.now.to_i - @last_service_objects_called).to_i > @last_call_timeout)

      @services_all
    end

    # returns data with service problems
    #
    # @example
<<<<<<< HEAD
    #    @icinga.cib_data
    #    all, warning, critical, unknown, pending, in_downtime, acknowledged = @icinga.service_problems.values
=======
    #    all, warning, critical, unknown, pending, in_downtime, acknowledged, adjusted_warning, adjusted_critical, adjusted_unknown = @icinga.service_problems.values
>>>>>>> 365b00ac
    #
    #    p = @icinga.service_problems
    #    warning = p.dig(:warning)
    #
    # @return [Hash]
    #    * ok
    #    * warning
    #    * critical
    #    * unknown
    #    * pending
    #    * in_downtime
    #    * acknowledged
    #
    def service_problems

<<<<<<< HEAD
      services_ok           = @services_ok.nil?           ? 0 : @services_ok
      services_warning      = @services_warning.nil?      ? 0 : @services_warning
      services_critical     = @services_critical.nil?     ? 0 : @services_critical
      services_unknown      = @services_unknown.nil?      ? 0 : @services_unknown
      services_pending      = @services_pending.nil?      ? 0 : @services_pending
      services_in_downtime  = @services_in_downtime.nil?  ? 0 : @services_in_downtime
      services_acknowledged = @services_acknowledged.nil? ? 0 : @services_acknowledged
=======
      cib_data if((Time.now.to_i - @last_cib_data_called).to_i > @last_call_timeout)
      service_objects if((Time.now.to_i - @last_service_objects_called).to_i > @last_call_timeout)

      services_ok               = @services_ok.nil?               ? 0 : @services_ok
      services_warning          = @services_warning.nil?          ? 0 : @services_warning
      services_critical         = @services_critical.nil?         ? 0 : @services_critical
      services_unknown          = @services_unknown.nil?          ? 0 : @services_unknown
      services_pending          = @services_pending.nil?          ? 0 : @services_pending
      services_in_downtime      = @services_in_downtime.nil?      ? 0 : @services_in_downtime
      services_acknowledged     = @services_acknowledged.nil?     ? 0 : @services_acknowledged
      services_handled_all      = @services_handled.nil?          ? 0 : @services_handled
      services_handled_warning  = @services_handled_warning.nil?  ? 0 : @services_handled_warning
      services_handled_critical = @services_handled_critical.nil? ? 0 : @services_handled_critical
      services_handled_unknown  = @services_handled_unknown.nil?  ? 0 : @services_handled_unknown

      # calculate service problems adjusted by handled problems
      services_adjusted_warning  = services_warning  - services_handled_warning
      services_adjusted_critical = services_critical - services_handled_critical
      services_adjusted_unknown  = services_unknown  - services_handled_unknown
>>>>>>> 365b00ac

      {
        ok: services_ok.to_i,
        warning: services_critical.to_i,
        critical: services_warning.to_i,
        unknown: services_unknown.to_i,
        pending: services_pending.to_i,
        in_downtime: services_in_downtime.to_i,
<<<<<<< HEAD
        acknowledged: services_acknowledged.to_i
=======
        acknowledged: services_acknowledged.to_i,
        adjusted_warning: services_adjusted_warning.to_i,
        adjusted_critical: services_adjusted_critical.to_i,
        adjusted_unknown: services_adjusted_unknown.to_i,
        handled_all: services_handled_all.to_i,
        handled_warning: services_handled_warning.to_i,
        handled_critical: services_handled_critical.to_i,
        handled_unknown: services_handled_unknown.to_i
>>>>>>> 365b00ac
      }
    end

    # returns data with service problems they be handled (acknowledged or in downtime)
    #
    # @example
    #    @icinga.service_objects
    #    all, warning, critical, unknown = @icinga.service_problems_handled.values
    #
    #    p = @icinga.service_problems_handled
    #    warning = p.dig(:warning)
    #
    # @return [Hash]
    #    * all
    #    * critical
    #    * warning
    #    * unknown
    #
    def service_problems_handled

      puts 'function service_problems_handled is obsolete'
      puts 'Please use service_problems()'

      cib_data if((Time.now.to_i - @last_cib_data_called).to_i > @last_call_timeout)

      problems_all      = @services_handled.nil?          ? 0 : @services_handled
      problems_critical = @services_handled_critical.nil? ? 0 : @services_handled_critical
      problems_warning  = @services_handled_warning.nil?  ? 0 : @services_handled_warning
      problems_unknown  = @services_handled_unknown.nil?  ? 0 : @services_handled_unknown

      {
        all: problems_all.to_i,
        warning: problems_warning.to_i,
        critical: problems_critical.to_i,
        unknown: problems_unknown.to_i
      }

#      [problems_all,problems_critical,problems_warning,problems_unknown]
    end

    protected
    # calculate a service severity
    #
    # stolen from Icinga Web 2
    # ./modules/monitoring/library/Monitoring/Backend/Ido/Query/ServicestatusQuery.php
    #
    # @param [Hash] params
    # @option params [hash] attrs ()
    #   * state [Float]
    #   * acknowledgement [Float] (default: 0)
    #   * downtime_depth [Float] (default: 0)
    #
    # @api protected
    #
    # @example
    #   service_severity( {'attrs' => { 'state' => 0.0, 'acknowledgement' => 0.0, 'downtime_depth' => 0.0 } } )
    #
    # @return [Integer]
    #
    def service_severity( params )

      raise ArgumentError.new('only Hash are allowed') unless( params.is_a?(Hash) )
      raise ArgumentError.new('missing params') if( params.size.zero? )

      state           = params.dig('attrs','state')
      acknowledgement = params.dig('attrs','acknowledgement') || 0
      downtime_depth  = params.dig('attrs','downtime_depth')  || 0

      raise ArgumentError.new('only Float for state are allowed') unless( state.is_a?(Float) )
      raise ArgumentError.new('only Float for acknowledgement are allowed') unless( acknowledgement.is_a?(Float) )
      raise ArgumentError.new('only Float for downtime_depth are allowed') unless( downtime_depth.is_a?(Float) )

      severity = 0

      severity +=
        if acknowledgement != 0
          2
        elsif downtime_depth > 0
          1
        else
          4
        end

      severity += 16 if object_has_been_checked?(params)

      unless state.zero?

        severity +=
          if state == 1
            32
          elsif state == 2
            64
          else
            256
          end

        # requires joins
        host_attrs = params.dig('joins','host')

        return 0 if( host_attrs.nil? )

        host_state           = host_attrs.dig('state')
        host_acknowledgement = host_attrs.dig('acknowledgement')
        host_downtime_depth  = host_attrs.dig('downtime_depth')

        severity +=
          if host_state > 0
            1024
          elsif host_acknowledgement
            512
          elsif host_downtime_depth > 0
            256
          else
            2048
          end

      end

      severity
    end

    private
    # update host
    #
    # @param [Hash] hash
    # @param [String] host
    #
    # @todo
    #  this function are not operable
    #  need help, time or beer
    #
    # @api protected
    #
    # @return [Hash]
    #
    def update_host( hash, host )

      hash.each do |k, v|

        if( k == 'host' && v.is_a?( String ) )
          v.replace( host )

        elsif( v.is_a?( Hash ) )

          update_host( v, host )

        elsif( v.is_a?(Array) )

          v.flatten.each { |x| update_host( x, host ) if x.is_a?( Hash ) }
        end
      end

      hash
    end

  end
end<|MERGE_RESOLUTION|>--- conflicted
+++ resolved
@@ -15,11 +15,7 @@
     # @option params [Hash] :vars
     #
     # @example
-<<<<<<< HEAD
-    #    @icinga.add_services(
-=======
     #    @icinga.add_service(
->>>>>>> 365b00ac
     #      host: 'icinga2',
     #      service_name: 'http2',
     #      vars: {
@@ -57,15 +53,9 @@
 
       # validate
       # needed_values = %w[check_command check_interval retry_interval]
-<<<<<<< HEAD
 
       attrs = vars.dig(:attrs)
 
-=======
-
-      attrs = vars.dig(:attrs)
-
->>>>>>> 365b00ac
       validate_check_command  = attrs.select { |k,_v| k == 'check_command'.to_sym }.size
       validate_check_interval = attrs.select { |k,_v| k == 'check_interval'.to_sym }.size
       validate_retry_interval = attrs.select { |k,_v| k == 'retry_interval'.to_sym }.size
@@ -76,54 +66,13 @@
 
       payload = ''
 
-<<<<<<< HEAD
-      vars.each do |_s,v|
-=======
       vars.each_value do |v|
->>>>>>> 365b00ac
 
         payload = {
           'templates' => templates,
           'attrs'     => update_host( v, host_name )
         }
       end
-<<<<<<< HEAD
-
-      Network.put(
-        url: format( '%s/objects/services/%s!%s', @icinga_api_url_base, host_name, service_name ),
-        headers: @headers,
-        options: @options,
-        payload: payload
-      )
-
-    end
-
-    # delete a service
-    #
-    # @param [Hash] params
-    # @option params [String] :host host name for the service
-    # @option params [String] :service_name
-    # @option params [Bool] :cascade (false) delete service also when other objects depend on it
-    #
-    # @example
-    #   @icinga.delete_service(host: 'foo', service_name: 'http2')
-    #   @icinga.delete_service(host: 'foo', service_name: 'http2', cascade: true)
-    #
-    # @return [Hash] result
-    #
-    def delete_service( params )
-
-      raise ArgumentError.new('only Hash are allowed') unless( params.is_a?(Hash) )
-      raise ArgumentError.new('missing params') if( params.size.zero? )
-
-      host_name    = params.dig(:host)
-      service_name = params.dig(:service_name)
-      cascade      = params.dig(:cascade)
-
-      raise ArgumentError.new('Missing host') if( host_name.nil? )
-      raise ArgumentError.new('Missing service_name') if( service_name.nil? )
-
-=======
 
       put(
         url: format( '%s/objects/services/%s!%s', @icinga_api_url_base, host_name, service_name ),
@@ -158,18 +107,13 @@
       raise ArgumentError.new('Missing host') if( host_name.nil? )
       raise ArgumentError.new('Missing service_name') if( service_name.nil? )
 
->>>>>>> 365b00ac
       if( ! cascade.nil? && ( ! cascade.is_a?(TrueClass) && ! cascade.is_a?(FalseClass) ) )
         raise ArgumentError.new('cascade can only be true or false')
       end
 
       url = format( '%s/objects/services/%s!%s%s', @icinga_api_url_base, host_name, service_name, cascade.is_a?(TrueClass) ? '?cascade=1' : nil )
 
-<<<<<<< HEAD
-      Network.delete(
-=======
       delete(
->>>>>>> 365b00ac
         url: url,
         headers: @headers,
         options: @options
@@ -206,65 +150,6 @@
 
       raise ArgumentError.new('only Hash are allowed') unless( params.is_a?(Hash) )
       raise ArgumentError.new('missing params') if( params.size.zero? )
-<<<<<<< HEAD
-
-      templates     = params.dig(:templates) || ['generic-service']
-      vars          = params.dig(:vars)
-      service_name  = params.dig(:service_name)
-
-      raise ArgumentError.new('Missing service_name') if( service_name.nil? )
-      raise ArgumentError.new('only Array for templates are allowed') unless( templates.is_a?(Array) )
-      raise ArgumentError.new('Missing vars') if( vars.nil? )
-      raise ArgumentError.new('only Hash for vars are allowed') unless( vars.is_a?(Hash) )
-
-      payload = {}
-
-      vars.each do |_s,v|
-
-        payload = {
-          'templates' => templates,
-          'attrs'     => v
-        }
-      end
-
-      payload['filter'] = format( 'service.name=="%s"', service_name )
-
-      Network.post(
-        url: format( '%s/objects/services', @icinga_api_url_base ),
-        headers: @headers,
-        options: @options,
-        payload: payload
-      )
-    end
-
-    # return all unhandled services
-    #
-    # @example
-    #    @icinga.unhandled_services
-    #
-    # @return [Hash]
-    #
-    def unhandled_services
-
-      payload = {}
-
-      filter = 'service.state != ServiceOK && service.downtime_depth == 0.0 && service.acknowledgement == 0.0'
-      attrs  = %w[__name name state acknowledgement downtime_depth last_check]
-
-      payload['attrs']  = attrs unless  attrs.nil?
-      payload['filter'] = filter unless filter.nil?
-
-      data = Network.api_data(
-        url: format( '%s/objects/services', @icinga_api_url_base ),
-        headers: @headers,
-        options: @options,
-        payload: payload
-      )
-
-      status  = data.dig(:status)
-
-      data.dig('results') if( status.nil? )
-=======
 
       templates     = params.dig(:templates) || ['generic-service']
       vars          = params.dig(:vars)
@@ -318,7 +203,6 @@
         options: @options,
         payload: payload
       )
->>>>>>> 365b00ac
     end
 
     # return services
@@ -573,12 +457,7 @@
     # returns data with service problems
     #
     # @example
-<<<<<<< HEAD
-    #    @icinga.cib_data
-    #    all, warning, critical, unknown, pending, in_downtime, acknowledged = @icinga.service_problems.values
-=======
     #    all, warning, critical, unknown, pending, in_downtime, acknowledged, adjusted_warning, adjusted_critical, adjusted_unknown = @icinga.service_problems.values
->>>>>>> 365b00ac
     #
     #    p = @icinga.service_problems
     #    warning = p.dig(:warning)
@@ -594,15 +473,6 @@
     #
     def service_problems
 
-<<<<<<< HEAD
-      services_ok           = @services_ok.nil?           ? 0 : @services_ok
-      services_warning      = @services_warning.nil?      ? 0 : @services_warning
-      services_critical     = @services_critical.nil?     ? 0 : @services_critical
-      services_unknown      = @services_unknown.nil?      ? 0 : @services_unknown
-      services_pending      = @services_pending.nil?      ? 0 : @services_pending
-      services_in_downtime  = @services_in_downtime.nil?  ? 0 : @services_in_downtime
-      services_acknowledged = @services_acknowledged.nil? ? 0 : @services_acknowledged
-=======
       cib_data if((Time.now.to_i - @last_cib_data_called).to_i > @last_call_timeout)
       service_objects if((Time.now.to_i - @last_service_objects_called).to_i > @last_call_timeout)
 
@@ -622,7 +492,6 @@
       services_adjusted_warning  = services_warning  - services_handled_warning
       services_adjusted_critical = services_critical - services_handled_critical
       services_adjusted_unknown  = services_unknown  - services_handled_unknown
->>>>>>> 365b00ac
 
       {
         ok: services_ok.to_i,
@@ -631,9 +500,6 @@
         unknown: services_unknown.to_i,
         pending: services_pending.to_i,
         in_downtime: services_in_downtime.to_i,
-<<<<<<< HEAD
-        acknowledged: services_acknowledged.to_i
-=======
         acknowledged: services_acknowledged.to_i,
         adjusted_warning: services_adjusted_warning.to_i,
         adjusted_critical: services_adjusted_critical.to_i,
@@ -642,7 +508,6 @@
         handled_warning: services_handled_warning.to_i,
         handled_critical: services_handled_critical.to_i,
         handled_unknown: services_handled_unknown.to_i
->>>>>>> 365b00ac
       }
     end
 
