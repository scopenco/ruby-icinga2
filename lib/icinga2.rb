# frozen_string_literal: true

require 'ruby_dig' if RUBY_VERSION < '2.3'

require 'rest-client'
require 'openssl'

require 'json'
require 'net/http'
require 'uri'

require_relative 'logging'
require_relative 'monkey_patches'
require_relative 'icinga2/version'
require_relative 'icinga2/network'
require_relative 'icinga2/statistics'
require_relative 'icinga2/converts'
require_relative 'icinga2/tools'
require_relative 'icinga2/downtimes'
require_relative 'icinga2/notifications'
require_relative 'icinga2/hosts'
require_relative 'icinga2/hostgroups'
require_relative 'icinga2/services'
require_relative 'icinga2/servicegroups'
require_relative 'icinga2/users'
require_relative 'icinga2/usergroups'

# -------------------------------------------------------------------------------------------------------------------
#
# @abstract # Namespace for classes and modules that handle all Icinga2 API calls
#
# @author Bodo Schulz <bodo@boone-schulz.de>
#
#
module Icinga2

  # static variable for hosts down
  HOSTS_DOWN     = 1
  # static variable for hosts critical
  HOSTS_CRITICAL = 2
  # static variable for hosts unknown
  HOSTS_UNKNOWN  = 3

  # static variables for handled warning
  SERVICE_STATE_WARNING  = 1
  # static variables for handled critical
  SERVICE_STATE_CRITICAL = 2
  # static variables for handled unknown
  SERVICE_STATE_UNKNOWN  = 3

  # Abstract base class for the API calls.
  # Provides some helper methods
  #
  # @author Bodo Schulz
  #
  class Client

    include Logging

    include Icinga2::Version
    include Icinga2::Network
    include Icinga2::Statistics
    include Icinga2::Converts
    include Icinga2::Tools
    include Icinga2::Downtimes
    include Icinga2::Notifications
    include Icinga2::Hosts
    include Icinga2::Hostgroups
    include Icinga2::Services
    include Icinga2::Servicegroups
    include Icinga2::Users
    include Icinga2::Usergroups

    # Returns a new instance of Client
    #
    # @param [Hash, #read] settings the settings for Icinga2
    # @option settings [String] :host ('localhost') the Icinga2 Hostname
    # @option settings [Integer] :port (5665) the Icinga2 API Port
    # @option settings [String] :user the Icinga2 API User
    # @option settings [String] :password the Icinga2 API Password
    # @option settings [Integer] :version (1) the Icinga2 API Version
    # @option settings [Bool] :cluster Icinga2 Cluster Mode
    # @option settings [Bool] :notifications (false) enable Icinga2 Host Notifications
    #
    # @example to create an new Instance
    #    config = {
    #      icinga: {
    #        host: '192.168.33.5',
    #        api: {
    #          port: 5665,
    #          user: 'root',
    #          password: 'icinga',
    #          version: 1
    #        },
    #        cluster: false,
    #        satellite: true
    #      }
    #    }
    #
    #    @icinga = Icinga2::Client.new(config)
    #
    # @return [instance, #read]
    #
    def initialize( settings )

      raise ArgumentError.new('only Hash are allowed') unless( settings.is_a?(Hash) )
      raise ArgumentError.new('missing settings') if( settings.size.zero? )

      icinga_host           = settings.dig(:icinga, :host)           || 'localhost'
      icinga_api_port       = settings.dig(:icinga, :api, :port)     || 5665
      icinga_api_user       = settings.dig(:icinga, :api, :user)
      icinga_api_pass       = settings.dig(:icinga, :api, :password)
      icinga_api_version    = settings.dig(:icinga, :api, :version)  || 1
      icinga_api_pki_path   = settings.dig(:icinga, :api, :pki_path)
      icinga_api_node_name  = settings.dig(:icinga, :api, :node_name)
      @icinga_cluster       = settings.dig(:icinga, :cluster)        || false
      @icinga_satellite     = settings.dig(:icinga, :satellite)
      @icinga_notifications = settings.dig(:icinga, :notifications)  || false

      @last_call_timeout    = 320
      @last_cib_data_called = 0
      @last_status_data_called = 0
      @last_application_data_called = 0
      @last_service_objects_called = 0
      @last_host_objects_called = 0

      @icinga_api_url_base  = format( 'https://%s:%d/v%s', icinga_host, icinga_api_port, icinga_api_version )

      _has_cert, @options = cert?(
        pki_path: icinga_api_pki_path,
        node_name: icinga_api_node_name,
        user: icinga_api_user,
        password: icinga_api_pass
      )

      @headers    = { 'Content-Type' => 'application/json', 'Accept' => 'application/json' }

      self
    end

    # create a HTTP Header based on a Icinga2 Certificate or an User API Login
    #
    # @param [Hash, #read] params
    # @option params [String] :pki_path the location of the Certificate Files
    # @option params [String] :node_name the Icinga2 Hostname
    # @option params [String] :user the Icinga2 API User
    # @option params [String] :password the Icinga2 API Password
    #
    # @example with Certificate
    #    @icinga.cert?(pki_path: '/etc/icinga2', node_name: 'icinga2-dashing')
    #
    # @example with User
    #    @icinga.cert?(user: 'root', password: 'icinga')
    #
    # @return [Bool, #read]
    #
    def cert?( params )

      raise ArgumentError.new('only Hash are allowed') unless( params.is_a?(Hash) )
      raise ArgumentError.new('missing params') if( params.size.zero? )

      pki_path     = params.dig(:pki_path)
      node_name    = params.dig(:node_name)
      user         = params.dig(:user)
      password     = params.dig(:password)

      if( node_name.nil? )
        begin
          node_name = Socket.gethostbyname(Socket.gethostname).first
          logger.debug(format('node name: %s', node_name))
        rescue SocketError => e

          raise format("can't resolve hostname (%s)", e)
        end
      end

      ssl_cert_file = format( '%s/%s.crt', pki_path, node_name )
      ssl_key_file  = format( '%s/%s.key', pki_path, node_name )
      ssl_ca_file   = format( '%s/ca.crt', pki_path )

      if( File.file?( ssl_cert_file ) && File.file?( ssl_key_file ) && File.file?( ssl_ca_file ) )

        logger.debug( 'PKI found, using client certificates for connection to Icinga 2 API' )

        ssl_cert_file = File.read( ssl_cert_file )
        ssl_key_file  = File.read( ssl_key_file )
        ssl_ca_file   = File.read( ssl_ca_file )

        cert          = OpenSSL::X509::Certificate.new( ssl_cert_file )
        key           = OpenSSL::PKey::RSA.new( ssl_key_file )

        [true, {
          ssl_client_cert: cert,
          ssl_client_key: key,
          ssl_ca_file: ssl_ca_file,
          verify_ssl: OpenSSL::SSL::VERIFY_NONE
        } ]

      else

        logger.debug( 'PKI not found, using basic auth for connection to Icinga 2 API' )

        raise ArgumentError.new('Missing user_name') if( user.nil? )
        raise ArgumentError.new('Missing password')  if( password.nil? )

        [false, {
          user: user,
          password: password,
          verify_ssl: OpenSSL::SSL::VERIFY_NONE
        } ]
      end

    end

    # return Icinga2 Application data
    #
    # @example
    #    @icinga.application_data
    #
    # @return [Hash]
    #
    def application_data

      data = icinga_application_data(
        url: format( '%s/status/IcingaApplication', @icinga_api_url_base ),
        headers: @headers,
        options: @options
      )

      # version and revision
      @version = ''
      @revision = ''
      #   - node_name
      @node_name = ''
      #   - start_time
      @start_time = Time.now()

      return nil if( data.nil? )

      app_data = data.dig('icingaapplication','app')

      # version and revision
      @version, @revision = parse_version(app_data.dig('version'))

      #   - node_name
      @node_name = app_data.dig('node_name')

      #   - start_time
      @start_time = Time.at(app_data.dig('program_start').to_f)

      data
    end

    # return Icinga2 CIB
    #
    # @example
    #    @icinga.cib_data
    #
    # @return [Hash]
    #
    def cib_data

      data = icinga_application_data(
        url: format( '%s/status/CIB', @icinga_api_url_base ),
        headers: @headers,
        options: @options
      )

<<<<<<< HEAD
      @uptime  = ''

      #   - avg_latency / avg_execution_time
      @avg_latency        = 0.to_f
      @avg_execution_time = 0.to_f

      #   - hosts
      @hosts_up           = 0
      @hosts_down         = 0
      @hosts_pending      = 0
      @hosts_unreachable  = 0
      @hosts_in_downtime  = 0
      @hosts_acknowledged = 0

      #   - services
      @services_ok           = 0
      @services_warning      = 0
      @services_critical     = 0
      @services_unknown      = 0
      @services_pending      = 0
      @services_in_downtime  = 0
      @services_acknowledged = 0

      #   - check stats
      @hosts_active_checks_1min     = 0.to_f
      @hosts_passive_checks_1min    = 0.to_f
      @services_active_checks_1min  = 0.to_f
      @services_passive_checks_1min = 0.to_f
=======
      @last_cib_data_called = Time.now.to_i
>>>>>>> 365b00ac

      unless( data.nil? )

        cib_data = data.clone

        # extract
        #   - uptime
        uptime   = cib_data.dig('uptime').round(2)
        @uptime  = Time.at(uptime).utc.strftime('%H:%M:%S')

        #   - avg_latency / avg_execution_time
        @avg_latency        = cib_data.dig('avg_latency').round(2)
        @avg_execution_time = cib_data.dig('avg_execution_time').round(2)

        #   - hosts
        @hosts_up           = cib_data.dig('num_hosts_up').to_i
        @hosts_down         = cib_data.dig('num_hosts_down').to_i
        @hosts_pending      = cib_data.dig('num_hosts_pending').to_i
        @hosts_unreachable  = cib_data.dig('num_hosts_unreachable').to_i
        @hosts_in_downtime  = cib_data.dig('num_hosts_in_downtime').to_i
        @hosts_acknowledged = cib_data.dig('num_hosts_acknowledged').to_i

        #   - services
        @services_ok           = cib_data.dig('num_services_ok').to_i
        @services_warning      = cib_data.dig('num_services_warning').to_i
        @services_critical     = cib_data.dig('num_services_critical').to_i
        @services_unknown      = cib_data.dig('num_services_unknown').to_i
        @services_pending      = cib_data.dig('num_services_pending').to_i
        @services_in_downtime  = cib_data.dig('num_services_in_downtime').to_i
        @services_acknowledged = cib_data.dig('num_services_acknowledged').to_i

        #   - check stats
        @hosts_active_checks_1min     = cib_data.dig('active_host_checks_1min')
        @hosts_passive_checks_1min    = cib_data.dig('passive_host_checks_1min')
        @services_active_checks_1min  = cib_data.dig('active_service_checks_1min')
        @services_passive_checks_1min = cib_data.dig('passive_service_checks_1min')

      end

      data
    end

    # return Icinga2 Status Data
    #
    # @example
    #    @icinga.status_data
    #
    # @return [Hash]
    #
    def status_data

      @last_status_data_called = Time.now.to_i

      icinga_application_data(
        url: format( '%s/status', @icinga_api_url_base ),
        headers: @headers,
        options: @options
      )
    end

    # return Icinga2 API Listener
    #
    # @example
    #    @icinga.api_listener
    #
    # @return [Hash]
    #
    def api_listener

      @last_application_data_called = Time.now.to_i

      icinga_application_data(
        url: format( '%s/status/ApiListener', @icinga_api_url_base ),
        headers: @headers,
        options: @options
      )
    end

    # check the availability of a Icinga network connect
    #
    # @example
    #    @icinga.available?
    #
    # @return [Bool]
    #
    def available?

      data = application_data

      return true unless( data.nil? )

      false
    end

    # return Icinga2 version and revision
    #
    # @example
    #    @icinga.version.values
    #
    #    v = @icinga.version
    #    version = v.dig(:version)
    #
    # @return [Hash]
    #    * version
    #    * revision
    #
    def version

      application_data if((Time.now.to_i - @last_application_data_called).to_i > @last_call_timeout)

      version  = @version.nil?  ? 0 : @version
      revision = @revision.nil? ? 0 : @revision

      {
        version: version.to_s,
        revision: revision.to_s
      }
    end

    # return Icinga2 node_name
    #
    # @example
    #    @icinga.node_name
    #
    # @return [String]
    #
    def node_name

      application_data if((Time.now.to_i - @last_application_data_called).to_i > @last_call_timeout)

      return @node_name if( @node_name )

      nil
    end

    # return Icinga2 start time
    #
    # @example
    #    @icinga.start_time
    #
    # @return [String]
    #
    def start_time

      application_data if((Time.now.to_i - @last_application_data_called).to_i > @last_call_timeout)

      return @start_time if( @start_time )

      nil
    end

    # return Icinga2 uptime
    #
    # @example
    #    @icinga.cib_data
    #    @icinga.uptime
    #
    # @return [String]
    #
    def uptime

      cib_data if((Time.now.to_i - @last_cib_data_called).to_i > @last_call_timeout)

      return @uptime if( @uptime )

      nil
    end

  end
end
<|MERGE_RESOLUTION|>--- conflicted
+++ resolved
@@ -227,14 +227,6 @@
         options: @options
       )
 
-      # version and revision
-      @version = ''
-      @revision = ''
-      #   - node_name
-      @node_name = ''
-      #   - start_time
-      @start_time = Time.now()
-
       return nil if( data.nil? )
 
       app_data = data.dig('icingaapplication','app')
@@ -266,38 +258,7 @@
         options: @options
       )
 
-<<<<<<< HEAD
-      @uptime  = ''
-
-      #   - avg_latency / avg_execution_time
-      @avg_latency        = 0.to_f
-      @avg_execution_time = 0.to_f
-
-      #   - hosts
-      @hosts_up           = 0
-      @hosts_down         = 0
-      @hosts_pending      = 0
-      @hosts_unreachable  = 0
-      @hosts_in_downtime  = 0
-      @hosts_acknowledged = 0
-
-      #   - services
-      @services_ok           = 0
-      @services_warning      = 0
-      @services_critical     = 0
-      @services_unknown      = 0
-      @services_pending      = 0
-      @services_in_downtime  = 0
-      @services_acknowledged = 0
-
-      #   - check stats
-      @hosts_active_checks_1min     = 0.to_f
-      @hosts_passive_checks_1min    = 0.to_f
-      @services_active_checks_1min  = 0.to_f
-      @services_passive_checks_1min = 0.to_f
-=======
       @last_cib_data_called = Time.now.to_i
->>>>>>> 365b00ac
 
       unless( data.nil? )
 
